
# Copyright (c) Microsoft Corporation. All rights reserved.
# Licensed under the Apache License.

<#
.Description
        This is a script that performs a cleanup on LISAv2 Azure VMs.
#>

param(
    [String] $customSecretsFilePath,
    [int] $CleanupAgeInDays,
    [int] $LockedResourceAgeInDays,
    [switch] $RemoveAutoCleanupVMs,
    [switch] $DryRun
)

if ( $customSecretsFilePath ) {
    $secretsFile = $customSecretsFilePath
    Write-Host "Using provided secrets file: $($secretsFile | Split-Path -Leaf)"
}
if ($env:Azure_Secrets_File) {
    $secretsFile = $env:Azure_Secrets_File
    Write-Host "Using predefined secrets file: $($secretsFile | Split-Path -Leaf) in Jenkins Global Environments."
}
if ( $null -eq $secretsFile ) {
    Write-Host "ERROR: Azure Secrets file not found in Jenkins / user not provided -customSecretsFilePath" -ForegroundColor Red -BackgroundColor Black
    exit 1
}
if ( Test-Path $secretsFile) {
    Write-Host "$($secretsFile | Split-Path -Leaf) found."
    .\Utilities\AddAzureRmAccountFromSecretsFile.ps1 -customSecretsFilePath $secretsFile
}
else {
    Write-Host "$($secretsFile | Split-Path -Leaf) file is not added in Jenkins Global Environments OR it is not bound to 'Azure_Secrets_File' variable." -ForegroundColor Red -BackgroundColor Black
    Write-Host "Aborting." -ForegroundColor Red -BackgroundColor Black
    exit 1
}

$FinalHtmlFile = ".\VMsWithLock.html"
$EmailSubjectTextFile = ".\ShowVMsWithLockEmailSubject.txt"
if ([System.IO.File]::Exists($FinalHtmlFile)) {
    Remove-Item $FinalHtmlFile
}
if ([System.IO.File]::Exists($EmailSubjectTextFile)) {
    Remove-Item $EmailSubjectTextFile
}
$pstzone = [System.TimeZoneInfo]::FindSystemTimeZoneById("Pacific Standard Time")
$psttime = [System.TimeZoneInfo]::ConvertTimeFromUtc((Get-Date).ToUniversalTime(), $pstzone)
$FinalEmailSummary = ""
#region HTML file header
$htmlFileStart = '
<style type="text/css">
.tg  {border-collapse:collapse;border-spacing:0;border-color:#999;}
.tg td{font-family:Arial, sans-serif;font-size:14px;padding:10px 5px;border-style:solid;border-width:1px;overflow:hidden;word-break:normal;border-color:#999;color:#444;background-color:#F7FDFA;}
.tg th{font-family:Arial, sans-serif;font-size:14px;font-weight:normal;padding:10px 5px;border-style:solid;border-width:1px;overflow:hidden;word-break:normal;border-color:#999;color:#fff;background-color:#26ADE4;}
.tg .tg-baqh{text-align:left;vertical-align:top}
.tg .tg-lqy6{text-align:right;vertical-align:top}
.tg .tg-lqy6bold{font-weight:bold;text-align:right;vertical-align:top}
.tg .tg-yw4l{vertical-align:top}
.tg .tg-amwm{font-weight:bold;text-align:right;vertical-align:top}
.tg .tg-amwmleft{text-align:left;font-weight:bold;vertical-align:top}
.tg .tg-amwmred{color:#fe0000;font-weight:bold;text-align:right;vertical-align:top}
.tg .tg-amwmgreen{color:#036400;font-weight:bold;text-align:right;vertical-align:top}
.tg .tg-9hbo{font-weight:bold;vertical-align:top}
.tg .tg-l2oz{font-weight:bold;text-align:right;vertical-align:top}
.tg .tg-l2ozred{color:#fe0000;font-weight:bold;text-align:right;vertical-align:top}
.tg .tg-l2ozgreen{color:#036400;font-weight:bold;text-align:right;vertical-align:top}
</style>
'
#endregion

#region HTML File row
$htmlFileRow = '
  <tr>
    <td class="tg-amwmleft">Current_Serial</td>
    <td class="tg-amwmleft">ResourceGroupName</td>
    <td class="tg-amwmleft">LockName</td>
    <td class="tg-amwmleft">LockLevel</td>
    <td class="tg-amwmleft">Age</td>
  </tr>
'
#endregion

$Report = '
<table class="tg">
  <tr>
    <th class="tg-amwmleft">SR. #</th>
    <th class="tg-amwmleft">ResourceGroupName</th>
    <th class="tg-amwmleft">LockName</th>
    <th class="tg-amwmleft">LockLevel</th>
    <th class="tg-amwmleft">Age</th>
  </tr>
  '
<<<<<<< HEAD
$allICARGs = Get-AzResourceGroup | Where-Object { ($_.ResourceGroupName -imatch "ICA-RG-") -or ($_.ResourceGroupName -imatch "LISAv2-")}
=======
$AllResourceGroups = Get-AzureRmResourceGroup
$AllLISAv2RGs = $AllResourceGroups | Where-Object { (($_.ResourceGroupName -imatch "ICA-RG-") -or `
    ($_.ResourceGroupName -imatch "LISAv2-") -and ($_.ResourceGroupName -inotmatch "LISAv2-storage-"))}
$AutoClenaupVMs = ($AllResourceGroups | Where-Object { $_.Tags.AutoCleanup })
>>>>>>> dfb15c75
$currentTimeStamp = Get-Date
$counter = 0
$lockcounter = 0
$cleanupRGs = @()
<<<<<<< HEAD
$allLocks = Get-AzResourceLock
foreach ($rg in $allICARGs) {
=======
$allLocks = Get-AzureRmResourceLock
foreach ($rg in $AllLISAv2RGs) {
>>>>>>> dfb15c75
    $counter += 1
    if ( $rg.Tags.AutoCleanup ) {
        if ( -not $RemoveAutoCleanupVMs) {
            Write-Host "$counter. $($rg.ResourceGroupName) - AutoCleanup tag detected. Use -RemoveAutoCleanupVMs to enalbe cleanup."
        } else {
            $counter -= 1
        }
    } else {
        $rgTimeStamp = $($rg.ResourceGroupName).Split("-")[$($rg.ResourceGroupName).Split("-").Count - 1]
        if ($rgTimeStamp) {
            if ($rg.ResourceGroupName -imatch "ICA-RG-") {
                $rgTimeStamp = [datetime]([long]($("$rgTimeStamp" + "000000")))
            }
            if ($rg.ResourceGroupName -imatch "LISAv2-") {
                $rgTimeStamp = [datetime]::ParseExact($rgTimeStamp, "yyyyMMddHHmmss", $null)
            }
            $elaplsedDays = ($($currentTimeStamp - $rgTimeStamp)).Days
            if ($elaplsedDays -gt $CleanupAgeInDays) {
                Write-Host "$counter. $($rg.ResourceGroupName) - $elaplsedDays days old. Will be removed."
                $cleanupRGs += $rg.ResourceGroupName
                $lock = $allLocks | Where-Object { $_.ResourceGroupName -eq $rg.ResourceGroupName }
                if ($lock -and ($elaplsedDays -gt $LockedResourceAgeInDays)) {
                    $lockcounter = $lockcounter + 1
                    $currentHTMLNode = $htmlFileRow
                    $currentHTMLNode = $currentHTMLNode.Replace("Current_Serial", "$lockcounter")
                    $currentHTMLNode = $currentHTMLNode.Replace("ResourceGroupName", "$($rg.ResourceGroupName)")
                    $currentHTMLNode = $currentHTMLNode.Replace("LockName", "$($lock.name)")
                    $currentHTMLNode = $currentHTMLNode.Replace("LockLevel", "$($lock.Properties.level)")
                    $currentHTMLNode = $currentHTMLNode.Replace("Age", "$elaplsedDays")
                    $Report += $currentHTMLNode
                }
            }
            else {
                Write-Host "$counter. $($rg.ResourceGroupName) - $elaplsedDays days old. Will be kept."
            }
        }
        else {
            Write-Host "$counter. $($rg.ResourceGroupName) - more than 14 days old. Will be removed."
            $cleanupRGs += $rg.ResourceGroupName
        }
    }
}

if ($RemoveAutoCleanupVMs) {
    foreach ($rg in $AutoClenaupVMs) {
        $counter += 1
        if ($rg.Tags.AutoCleanup -imatch "Disabled") {
            Write-Host "$counter. $($rg.ResourceGroupName) - AutoCleanup is '$($rg.Tags.AutoCleanup)'. Will be skipped."
        } else {
            if ($currentTimeStamp -gt [datetime]$rg.Tags.AutoCleanup) {
                Write-Host "$counter. $($rg.ResourceGroupName) - is beyond AutoCleanup date '$($rg.Tags.AutoCleanup)'. Will be removed."
                $cleanupRGs += $rg.ResourceGroupName
            } else {
                Write-Host "$counter. $($rg.ResourceGroupName) - is under AutoCleanup date '$($rg.Tags.AutoCleanup)'. Will be skipped."
            }
        }
    }
}

$cleanupRGScriptBlock = {
    $RGName = $args[0]
<<<<<<< HEAD
    Remove-AzResourceGroup -Name $RGName -Verbose -Force
=======
    $DryRun = $args[1]
    if (-not $DryRun) {
        Remove-AzureRmResourceGroup -Name $RGName -Verbose -Force
    } else {
        Write-Host "DryRun Completed."
    }
>>>>>>> dfb15c75
}

foreach ($RGName in $cleanupRGs) {
    Write-Host "Triggering : Delete-ResourceGroup-$RGName..."
    $null = Start-Job -ScriptBlock $cleanupRGScriptBlock -ArgumentList @($RGName,$DryRun) -Name "Delete-ResourceGroup-$RGName"
}
Write-Host "$($cleanupRGs.Count) resource groups are being removed..."

Write-Host "Checking background cleanup jobs.."
$cleanupJobList = Get-Job | Where-Object { $_.Name -imatch "Delete-ResourceGroup"}
$isAllCleaned = $false
while (!$isAllCleaned) {
    $runningJobsCount = 0
    $isAllCleaned = $true
    $cleanupJobList = Get-Job | Where-Object { $_.Name -imatch "Delete-ResourceGroup"}
    foreach ( $cleanupJob in $cleanupJobList ) {
        $jobStatus = Get-Job -Id $cleanupJob.ID
        if ( $jobStatus.State -ne "Running" ) {
            $tempRG = $($cleanupJob.Name).Replace("Delete-ResourceGroup-", "")
            Write-Host "$tempRG : Delete : $($jobStatus.State)"
            Receive-Job -Id $cleanupJob.ID
            Remove-Job -Id $cleanupJob.ID -Force
        }
        else {
            Write-Host "$($cleanupJob.Name) is running."
            $isAllCleaned = $false
            $runningJobsCount += 1
        }
    }
    if ($runningJobsCount -gt 0) {
        Write-Host "$runningJobsCount background cleanup jobs still running. Waiting 30 seconds..."
        Start-Sleep -Seconds 30
    }
}
Write-Host "All background cleanup jobs finished."

$Report += '</table>'
$FinalEmailSummary += $htmlFileStart
foreach ( $line in $Report.Split("`n")) {
    $FinalEmailSummary += $line
}

$FinalEmailSummary += '<p style="text-align: right;"><em><span style="font-size: 18px;"><span style="font-family: times new roman,times,serif;">&gt;</span></span></em></p>'
if ( $lockcounter -gt 0 ) {
    Set-Content -Path $FinalHtmlFile -Value $FinalEmailSummary
    Set-Content -Path $EmailSubjectTextFile -Value "VMs with Lock more than $LockedResourceAgeInDays Days at $($psttime.Year)/$($psttime.Month)/$($psttime.Day)"
}<|MERGE_RESOLUTION|>--- conflicted
+++ resolved
@@ -92,25 +92,16 @@
     <th class="tg-amwmleft">Age</th>
   </tr>
   '
-<<<<<<< HEAD
-$allICARGs = Get-AzResourceGroup | Where-Object { ($_.ResourceGroupName -imatch "ICA-RG-") -or ($_.ResourceGroupName -imatch "LISAv2-")}
-=======
 $AllResourceGroups = Get-AzureRmResourceGroup
 $AllLISAv2RGs = $AllResourceGroups | Where-Object { (($_.ResourceGroupName -imatch "ICA-RG-") -or `
     ($_.ResourceGroupName -imatch "LISAv2-") -and ($_.ResourceGroupName -inotmatch "LISAv2-storage-"))}
 $AutoClenaupVMs = ($AllResourceGroups | Where-Object { $_.Tags.AutoCleanup })
->>>>>>> dfb15c75
 $currentTimeStamp = Get-Date
 $counter = 0
 $lockcounter = 0
 $cleanupRGs = @()
-<<<<<<< HEAD
-$allLocks = Get-AzResourceLock
-foreach ($rg in $allICARGs) {
-=======
 $allLocks = Get-AzureRmResourceLock
 foreach ($rg in $AllLISAv2RGs) {
->>>>>>> dfb15c75
     $counter += 1
     if ( $rg.Tags.AutoCleanup ) {
         if ( -not $RemoveAutoCleanupVMs) {
@@ -172,16 +163,12 @@
 
 $cleanupRGScriptBlock = {
     $RGName = $args[0]
-<<<<<<< HEAD
-    Remove-AzResourceGroup -Name $RGName -Verbose -Force
-=======
     $DryRun = $args[1]
     if (-not $DryRun) {
         Remove-AzureRmResourceGroup -Name $RGName -Verbose -Force
     } else {
         Write-Host "DryRun Completed."
     }
->>>>>>> dfb15c75
 }
 
 foreach ($RGName in $cleanupRGs) {
