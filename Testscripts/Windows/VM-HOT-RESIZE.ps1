--- conflicted
+++ resolved
@@ -18,15 +18,9 @@
         $testedVMSizes += $AllVMData.InstanceSize
         $previousVMSize = $AllVMData.InstanceSize
 
-<<<<<<< HEAD
-        $loadBalanceName = (Get-AzLoadBalancer -ResourceGroupName $AllVMData.ResourceGroupName).Name
-        $VirtualMachine = Get-AzVM -ResourceGroupName $AllVMData.ResourceGroupName -Name $AllVMData.RoleName
-        $ComputeSKUs = Get-AzComputeResourceSku
-        for ( $i = 0; $i -le 30; $i++ ) {
-            $vmSizes = (Get-AzVMSize -ResourceGroupName $AllVMData.ResourceGroupName -VMName $AllVMData.RoleName).Name
-=======
         $loadBalanceName = (Get-AzureRmLoadBalancer -ResourceGroupName $AllVMData.ResourceGroupName).Name
         $VirtualMachine = Get-AzureRmVM -ResourceGroupName $AllVMData.ResourceGroupName -Name $AllVMData.RoleName
+        $ComputeSKUs = Get-AzComputeResourceSku
         foreach ($param in $currentTestData.TestParameters.param) {
             if ($param -match "TestMode") {
                 $testMode = $param.Replace("TestMode=","").Replace('"',"")
@@ -49,7 +43,6 @@
                 }
             }
 
->>>>>>> dfb15c75
             Write-LogInfo "The VM can be resized to the following sizes: $vmSizes"
             foreach ($vmSize in $vmSizes) {
                 # Load balancing is not supported for Basic VM sizes.
@@ -117,12 +110,8 @@
         }
 
         # Resize the VM with an unsupported size in the current hardware cluster
-<<<<<<< HEAD
-        $allVMSize = (Get-AzVMSize -Location $AllVMData.Location).Name
-=======
         $allVMSize = (Get-AzureRmVMSize -Location $AllVMData.Location).Name
         $vmSizes = (Get-AzureRmVMSize -ResourceGroupName $AllVMData.ResourceGroupName -VMName $AllVMData.RoleName).Name
->>>>>>> dfb15c75
         foreach ($vmSize in $allVMSize) {
             $Restrictions = ($ComputeSKUs | Where-Object { $_.Locations -eq $AllVMData.Location -and $_.ResourceType -eq "virtualMachines" `
                 -and $_.Name -eq $vmSize}).Restrictions
