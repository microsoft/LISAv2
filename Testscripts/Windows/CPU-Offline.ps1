# Copyright (c) Microsoft Corporation. All rights reserved.
# Licensed under the Apache License.
<#
.Synopsis
	CPU offline-online functional and stress testing
	with vmbus interrupt channel reassignment via VM reboot
	Also it can invoke the script for offline cpu handle test script.

.Description
	Set CPU offline and online.
	Assign cpu to vmbus channels
	Reboot VM and repeat above steps for a few times, if this is stress mode.
	Handle the offline cpu assignment to the vmbus channel in negative test.
	It's optional to have no VM reboot.
	If either storage or network workload defined, either background workload running
	during CPU state change and vmbus interrupt assignment change.
	TODO: Find utilization, throughput or latency values parsing from workload output
	and compare those results during CPU offline/vmbus interrupt change.
#>

param([object] $AllVmData, [string]$TestParams)
# Set default Iteration value of the Stress test
# Set 1 for functional test. New value can be overwritten.
$max_stress_count = 1
# Set yes for VM reboot. New value can be overwritten.
$vm_reboot = "yes"

function Main {
	param($AllVMData, $TestParams)
	$currentTestResult = Create-TestResultObject
	$local_script="channel_change.sh"

	try {
		$testResult = $resultFail
		$isStorageWorkloadEnable = 0
		$isNetworkWorkloadEnable = 0
		$azureSyncSecond = 30

		# Find the local test script
		foreach ($TestScript in $CurrentTestData.files) {
			if ($TestParam -imatch "handle_offline_cpu.sh") {
				local_script="handle_offline_cpu.sh"
			}
		}
		#region Generate constants.sh
		# We need to add extra parameters to constants.sh file apart from parameter properties defined in XML.
		# Hence, we are generating constants.sh file again in test script.
		Write-LogInfo "Generating constants.sh ..."
		$constantsFile = "$LogDir\constants.sh"
		foreach ($TestParam in $CurrentTestData.TestParameters.param) {
			Add-Content -Value "$TestParam" -Path $constantsFile
			Write-LogInfo "$TestParam added to constants.sh"
			if ($TestParam -imatch "maxIteration") {
				# Overwrite new max Iteration of CPU offline and online stress test
				$max_stress_count = [int]($TestParam.Replace("maxIteration=", "").Trim('"'))
			}
			if ($TestParam -imatch "vm_reboot") {
				# Overwrite if vm_reboot parameter is set
				$vm_reboot = [string]($TestParam.Replace("vm_reboot=", "").Trim('"'))
			}
			if ($TestParam -imatch "storage=yes") {
				# Overwrite if storage is set
				$isStorageWorkloadEnable = 1
			}
			if ($TestParam -imatch "network=yes") {
				# Overwrite if network is set
				$isNetworkWorkloadEnable = 1
			}
		}
		Write-LogInfo "constants.sh created successfully..."
		#endregion

		if ($isStorageWorkloadEnable -eq 1) {
			Write-LogDbg "Prepare a disk space for VM $($AllVMData[0].RoleName) in RG $($AllVMData[0].ResourceGroupName)."
			# region Prepare the disk space in the target VM
			$rgName = $AllVMData[0].ResourceGroupName
			$vmName = $AllVMData[0].RoleName
			$location = $AllVMData[0].Location
			$storageType = 'StandardSSD_LRS'
			$dataDiskName = $vmName + '_datadisk1'
			#endregion

			#region Add a new swap disk to Azure VM
			$diskConfig = New-AzDiskConfig -SkuName $storageType -Location $location -CreateOption Empty -DiskSizeGB 1024
			$dataDisk1 = New-AzDisk -DiskName $dataDiskName -Disk $diskConfig -ResourceGroupName $rgName

			$vm = Get-AzVM -Name $AllVMData[0].RoleName -ResourceGroupName $rgName
			Start-Sleep -s $azureSyncSecond
			$vm = Add-AzVMDataDisk -VM $vm -Name $dataDiskName -CreateOption Attach -ManagedDiskId $dataDisk1.Id -Lun 1
			Start-Sleep -s $azureSyncSecond

			$ret_val = Update-AzVM -VM $vm -ResourceGroupName $rgName
			Write-LogInfo "Updated the VM with a new data disk"
			Write-LogInfo "Waiting for $azureSyncSecond seconds for configuration sync"
			# Wait for disk sync with Azure host
			Start-Sleep -s $azureSyncSecond

			# Verify the new data disk addition
			if ($ret_val.IsSuccessStatusCode) {
				Write-LogInfo "Successfully add a new disk to the Resource Group, $rgName"
			} else {
				Write-LogErr "Failed to add a new disk to the Resource Group, $rgname"
				throw "Failed to add a new disk"
			}
			#endregion
		}

		#region Upload files to master VM
		foreach ($VMData in $AllVMData) {
			Copy-RemoteFiles -uploadTo $VMData.PublicIP -port $VMData.SSHPort -files "$constantsFile,$($CurrentTestData.files)" -username $user -password $password -upload
			Write-LogInfo "Copied the script files to the VM"
		}
		#endregion

		# ##################################################################################
		# New kernel build for CPU channel change and vmbus interrupt re-assignment
		Run-LinuxCmd -ip $AllVMData[0].PublicIP -port $AllVMData[0].SSHPort -username $user -password $password -command "bash CPUOfflineKernelBuild.sh" -RunInBackground -runAsSudo -ignoreLinuxExitCode:$true | Out-Null
		Write-LogInfo "Executing CPUOfflineKernelBuild script inside VM"

		# Wait for kernel compilation completion. 90 min timeout
		$timeout = New-Timespan -Minutes 60
		$sw = [diagnostics.stopwatch]::StartNew()
		while ($sw.elapsed -lt $timeout){
			Wait-Time -seconds 30
			$state = Run-LinuxCmd -ip $AllVMData[0].PublicIP -port $AllVMData[0].SSHPort -username $user -password $password "cat /home/$user/state.txt"
			if ($state -eq "TestCompleted") {
				$kernelCompileCompleted = Run-LinuxCmd -ip $AllVMData[0].PublicIP -port $AllVMData[0].SSHPort -username $user -password $password "cat ~/constants.sh | grep setup_completed=0"
				if ($kernelCompileCompleted -ne "setup_completed=0") {
					Write-LogErr "CPUOfflineKernelBuild.sh finished on $($AllVMData[0].RoleName) but setup was not successful!"
				} else {
					Write-LogInfo "CPUOfflineKernelBuild.sh finished on $($AllVMData[0].RoleName)"
					break
				}
			} elseif ($state -eq "TestSkipped") {
				Write-LogInfo "CPUOfflineKernelBuild.sh finished with SKIPPED state on $($AllVMData[0].RoleName)!"
				$resultArr = $resultSkipped
				$currentTestResult.TestResult = Get-FinalResultHeader -resultarr $resultArr
				return $currentTestResult.TestResult
			} elseif ($state -eq "TestFailed") {
				Write-LogErr "CPUOfflineKernelBuild.sh didn't finish on $($AllVMData[0].RoleName)."
				$resultArr = $resultFail
				$currentTestResult.TestResult = Get-FinalResultHeader -resultarr $resultArr
				return $currentTestResult.TestResult
			} elseif ($state -eq "TestAborted") {
				Write-LogInfo "CPUOfflineKernelBuild.sh finished with Aborted state on $($AllVMData[0].RoleName)."
				$resultArr = $resultAborted
				$currentTestResult.TestResult = Get-FinalResultHeader -resultarr $resultArr
				return $currentTestResult.TestResult
			} else {
				Write-LogInfo "CPUOfflineKernelBuild.sh is still running in the VM on $($AllVMData[0].RoleName)..."
			}
		}
		# Either timeout or vmCount equal 0 lands here
		if ($kernelCompileCompleted -ne "setup_completed=0") {
			throw "CPUOfflineKernelBuild.sh didn't finish in the VM!"
		}

		# Load the target VM
		Write-LogInfo "Rebooting VM!"
		$TestProvider.RestartAllDeployments($AllVMData)

		# Run the workload if defined
		# setting up the storage workload script
		if ($isStorageWorkloadEnable -eq 1) {
			$workCommand = @"
source utils.sh
SetTestStateRunning
for jn in 1 2 3 4 5 6 7 8 9 10
do
fio --size=1G --name=workload --direct=1 --ioengine=libaio --filename=./data/fiodata --overwrite=1 --readwrite=readwrite --bs=1M --iodepth=128 --numjobs=`$jn --runtime=300 --output-format=json+ --output=./data/workload.json
rm -f ./data/fiodata
sync
echo 3 > /proc/sys/vm/drop_caches
done
SetTestStateCompleted
"@
			Set-Content "$LogDir\workCommand.sh" $workCommand
		}

		if ($isNetworkWorkloadEnable -eq 1) {
			$targetIPAddress = $AllVMData[1].InternalIP
			$workCommand = @"
source utils.sh
<<<<<<< HEAD
touch workload.json
for jn in 1 2 3 4 5 6 7 8 9 10
do
iperf -c $targetIPAddress -t 60 -P 8 >> workload.json
=======
for jn in 1 2 3 4 5 6 7 8 9 10
do
iperf3 -c $targetIPAddress -t 60 -P 8 >> workload.json
>>>>>>> 5e469e4a
done
"@
			Set-Content "$LogDir\workCommand.sh" $workCommand
		}

		$setupcommand = @"
source utils.sh
update_repos
<<<<<<< HEAD
install_package "fio iperf"
=======
install_package "fio"
install_iperf3
>>>>>>> 5e469e4a
"@
		Set-Content "$LogDir\setup.sh" $setupcommand
		#endregion

		#region Upload files to VM
		foreach ($VMData in $AllVMData) {
			Copy-RemoteFiles -uploadTo $VMData.PublicIP -port $VMData.SSHPort -files "$constantsFile,$($CurrentTestData.files),$LogDir\*.sh" -username $user -password $password -upload
			Write-LogInfo "Copied the script files to the VM"
			Run-LinuxCmd -ip $VMData.PublicIP -port $VMData.SSHPort -username $user -password $password -command "bash setup.sh" -runAsSudo
		}
		#endregion

		if ($isNetworkWorkloadEnable -eq 1) {
			Write-LogInfo "Running iperf server in the backgroud job"
<<<<<<< HEAD
			Run-LinuxCmd -ip $AllVMData[1].PublicIP -port $AllVMData[1].SSHPort -username $user -password $password -command "iperf -s -D" -RunInBackground -runAsSudo
=======
			Run-LinuxCmd -ip $AllVMData[1].PublicIP -port $AllVMData[1].SSHPort -username $user -password $password -command "iperf3 -s -D" -RunInBackground -runAsSudo
>>>>>>> 5e469e4a
			Start-Sleep -s 10
		}

		for ($loopCount = 1;$loopCount -le $max_stress_count;$loopCount++) {
			if (($isStorageWorkloadEnable -eq 1) -or ($isNetworkWorkloadEnable -eq 1)) {
				Write-LogInfo "Running workload command in the background job"
				Run-LinuxCmd -ip $AllVMData[0].PublicIP -port $AllVMData[0].SSHPort -username $user -password $password -command "bash workCommand.sh" -RunInBackground -runAsSudo -ignoreLinuxExitCode:$true | Out-Null
			}
			# Feature test and stress test case with $local_script
			# Running the local test script
			Run-LinuxCmd -ip $AllVMData[0].PublicIP -port $AllVMData[0].SSHPort -username $user -password $password -command "./$local_script" -RunInBackground -runAsSudo -ignoreLinuxExitCode:$true | Out-Null
			Write-LogInfo "Executed $local_script script inside VM"

			# Wait for kernel compilation completion. 90 min timeout
			$timeout = New-Timespan -Minutes 60
			$sw = [diagnostics.stopwatch]::StartNew()
			while ($sw.elapsed -lt $timeout){
				Wait-Time -seconds 30
				$state = Run-LinuxCmd -ip $AllVMData[0].PublicIP -port $AllVMData[0].SSHPort -username $user -password $password "cat /home/$user/state.txt"
				if ($state -eq "TestCompleted") {
					$kernelCompileCompleted = Run-LinuxCmd -ip $AllVMData[0].PublicIP -port $AllVMData[0].SSHPort -username $user -password $password "cat ~/constants.sh | grep job_completed=0"
					if ($kernelCompileCompleted -ne "job_completed=0") {
						Write-LogErr "$local_script finished on $($AllVMData[0].RoleName) but setup was not successful!"
					} else {
						Write-LogInfo "$local_script finished on $($AllVMData[0].RoleName)"
						break
					}
				} elseif ($state -eq "TestSkipped") {
					Write-LogInfo "$local_script finished with SKIPPED state on $($AllVMData[0].RoleName)!"
					$resultArr = $resultSkipped
					$currentTestResult.TestResult = Get-FinalResultHeader -resultarr $resultArr
					return $currentTestResult.TestResult
				} elseif ($state -eq "TestFailed") {
					Write-LogErr "$local_script didn't finish on $($AllVMData[0].RoleName)."
					$resultArr = $resultFail
					$currentTestResult.TestResult = Get-FinalResultHeader -resultarr $resultArr
					return $currentTestResult.TestResult
				} elseif ($state -eq "TestAborted") {
					Write-LogInfo "$local_script finished with Aborted state on $($AllVMData[0].RoleName)."
					$resultArr = $resultAborted
					$currentTestResult.TestResult = Get-FinalResultHeader -resultarr $resultArr
					return $currentTestResult.TestResult
				} else {
					Write-LogInfo "$local_script is still running in the VM on $($AllVMData[0].RoleName)..."
				}
			}
			# Either timeout or vmCount equal 0 lands here
			if ($kernelCompileCompleted -ne "job_completed=0") {
				throw "$local_script didn't finish in the VM!"
			}

			if ($isNetworkWorkloadEnable -eq 1) {
				Write-LogInfo "Archiving network workload result"
				Run-LinuxCmd -ip $AllVMData[0].PublicIP -port $AllVMData[0].SSHPort -username $user -password $password -command "cat workload.json >> TestExecution.log" -RunInBackground -runAsSudo
			}

			# Revert state.txt and remove job_completed=0
			$state = Run-LinuxCmd -ip $AllVMData[0].PublicIP -port $AllVMData[0].SSHPort -username $user -password $password -command "chmod 766 /home/$user/state.txt" -runAsSudo
			$state = Run-LinuxCmd -ip $AllVMData[0].PublicIP -port $AllVMData[0].SSHPort -username $user -password $password -command "cat /dev/null > /home/$user/state.txt" -runAsSudo
			$state = Run-LinuxCmd -ip $AllVMData[0].PublicIP -port $AllVMData[0].SSHPort -username $user -password $password -command "sed -i -e 's/job_completed=0//g' /home/$user/constants.sh" -runAsSudo

			if ($vm_reboot -eq "yes") {
				# ##################################################################################
				# Reboot VM
				Write-LogInfo "Rebooting VM! - Loop Count: $loopCount"
				$TestProvider.RestartAllDeployments($AllVMData)
			} else {
				# ##################################################################################
				# No reboot but wait for 60 seconds for settling down
				Write-LogInfo "Loop Count: $loopCount"
				Start-Sleep -second 60
			}
		}
		$testResult = $resultPass
		Write-LogInfo "The test passed"
	} catch {
		$ErrorMessage =  $_.Exception.Message
		$ErrorLine = $_.InvocationInfo.ScriptLineNumber
		Write-LogErr "EXCEPTION : $ErrorMessage at line: $ErrorLine"
	} finally {
		if (!$testResult) {
			$testResult = $resultAborted
		}
		$resultArr = $testResult
	}

	$currentTestResult.TestResult = Get-FinalResultHeader -resultarr $resultArr
	return $currentTestResult
}

Main -AllVmData $AllVmData -CurrentTestData $CurrentTestData<|MERGE_RESOLUTION|>--- conflicted
+++ resolved
@@ -181,16 +181,9 @@
 			$targetIPAddress = $AllVMData[1].InternalIP
 			$workCommand = @"
 source utils.sh
-<<<<<<< HEAD
-touch workload.json
-for jn in 1 2 3 4 5 6 7 8 9 10
-do
-iperf -c $targetIPAddress -t 60 -P 8 >> workload.json
-=======
 for jn in 1 2 3 4 5 6 7 8 9 10
 do
 iperf3 -c $targetIPAddress -t 60 -P 8 >> workload.json
->>>>>>> 5e469e4a
 done
 "@
 			Set-Content "$LogDir\workCommand.sh" $workCommand
@@ -199,12 +192,8 @@
 		$setupcommand = @"
 source utils.sh
 update_repos
-<<<<<<< HEAD
-install_package "fio iperf"
-=======
 install_package "fio"
 install_iperf3
->>>>>>> 5e469e4a
 "@
 		Set-Content "$LogDir\setup.sh" $setupcommand
 		#endregion
@@ -219,11 +208,7 @@
 
 		if ($isNetworkWorkloadEnable -eq 1) {
 			Write-LogInfo "Running iperf server in the backgroud job"
-<<<<<<< HEAD
-			Run-LinuxCmd -ip $AllVMData[1].PublicIP -port $AllVMData[1].SSHPort -username $user -password $password -command "iperf -s -D" -RunInBackground -runAsSudo
-=======
 			Run-LinuxCmd -ip $AllVMData[1].PublicIP -port $AllVMData[1].SSHPort -username $user -password $password -command "iperf3 -s -D" -RunInBackground -runAsSudo
->>>>>>> 5e469e4a
 			Start-Sleep -s 10
 		}
 
