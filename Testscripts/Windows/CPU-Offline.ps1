# Copyright (c) Microsoft Corporation. All rights reserved.
# Licensed under the Apache License.
<#
.Synopsis
	CPU offline-online functional and stress testing
	with vmbus interrupt channel reassignment via VM reboot
	Also it can invoke the script for offline cpu handle test script.

.Description
	Set CPU offline and online.
	Assign cpu to vmbus channels
	Reboot VM and repeat above steps for a few times, if this is stress mode.
	Handle the offline cpu assignment to the vmbus channel in negative test.
	It's optional to have no VM reboot.
#>

param([object] $AllVmData, [string]$TestParams)
# Set default Iteration value of the Stress test
# Set 1 for functional test. New value can be overwritten.
$max_stress_count = 1
<<<<<<< HEAD
=======
# Set yes for VM reboot. New value can be overwritten.
>>>>>>> fe644bf3
$vm_reboot = "yes"

function Main {
	param($AllVMData, $TestParams)
	$currentTestResult = Create-TestResultObject
	$local_script="channel_change.sh"

	try {
		$testResult = $resultFail

		# Find the local test script
		foreach ($TestScript in $CurrentTestData.files) {
			if ($TestParam -imatch "handle_offline_cpu.sh") {
				local_script="handle_offline_cpu.sh"
			}
		}
		#region Generate constants.sh
		# We need to add extra parameters to constants.sh file apart from parameter properties defined in XML.
		# Hence, we are generating constants.sh file again in test script.
		Write-LogInfo "Generating constants.sh ..."
		$constantsFile = "$LogDir\constants.sh"
		foreach ($TestParam in $CurrentTestData.TestParameters.param) {
			Add-Content -Value "$TestParam" -Path $constantsFile
			Write-LogInfo "$TestParam added to constants.sh"
			if ($TestParam -imatch "maxIteration") {
				# Overwrite new max Iteration of CPU offline and online stress test
				$max_stress_count = [int]($TestParam.Replace("maxIteration=", "").Trim('"'))
			}
			if ($TestParam -imatch "vm_reboot") {
				# Overwrite if vm_reboot parameter is set
				$vm_reboot = [string]($TestParam.Replace("vm_reboot=", "").Trim('"'))
			}
		}
		Write-LogInfo "constants.sh created successfully..."
		#endregion

		#region Upload files to master VM
		foreach ($VMData in $AllVMData) {
			Copy-RemoteFiles -uploadTo $VMData.PublicIP -port $VMData.SSHPort -files "$constantsFile,$($CurrentTestData.files)" -username $user -password $password -upload
			Write-LogInfo "Copied the script files to the VM"
		}
		#endregion

		# ##################################################################################
		# New kernel build for CPU channel change and vmbus interrupt re-assignment
		Run-LinuxCmd -ip $AllVMData.PublicIP -port $AllVMData.SSHPort -username $user -password $password -command "./CPUOfflineKernelBuild.sh" -RunInBackground -runAsSudo -ignoreLinuxExitCode:$true | Out-Null
		Write-LogInfo "Executing CPUOfflineKernelBuild script inside VM"

		# Wait for kernel compilation completion. 60 min timeout
		$timeout = New-Timespan -Minutes 60
		$sw = [diagnostics.stopwatch]::StartNew()
		while ($sw.elapsed -lt $timeout){
			$vmCount = $AllVMData.Count
			Wait-Time -seconds 15
			$state = Run-LinuxCmd -ip $VMData.PublicIP -port $VMData.SSHPort -username $user -password $password -command "cat ~/state.txt"
			if ($state -eq "TestCompleted") {
				$kernelCompileCompleted = Run-LinuxCmd -ip $VMData.PublicIP -port $VMData.SSHPort -username $user -password $password -command "cat ~/constants.sh | grep setup_completed=0" -runAsSudo
				if ($kernelCompileCompleted -ne "setup_completed=0") {
					Write-LogErr "CPUOfflineKernelBuild.sh finished on $($VMData.RoleName) but setup was not successful!"
				} else {
					Write-LogInfo "CPUOfflineKernelBuild.sh finished on $($VMData.RoleName)"
					$vmCount--
				}
				break
			} elseif ($state -eq "TestSkipped") {
				$resultArr = $resultSkipped
				throw "CPUOfflineKernelBuild.sh finished with SKIPPED state!"
			} elseif ($state -eq "TestFailed") {
				$resultArr = $resultFail
				throw "CPUOfflineKernelBuild.sh finished with FAILED state!"
			} elseif ($state -eq "TestAborted") {
				$resultArr = $resultAborted
				throw "CPUOfflineKernelBuild.sh finished with ABORTED state!"
			} else {
				Write-LogInfo "CPUOfflineKernelBuild.sh is still running in the VM!"
			}
		}
		if ($vmCount -le 0){
			Write-LogInfo "CPUOfflineKernelBuild.sh is done successfully"
		} else {
			Throw "CPUOfflineKernelBuild.sh didn't finish in the VM!"
		}

		for ($loopCount = 1;$loopCount -le $max_stress_count;$loopCount++) {
			if (($vm_reboot -eq "yes") -or ($loopCount -eq 1)) {
				# ##################################################################################
				# Reboot VM
				Write-LogInfo "Rebooting VM! - Loop Count: $loopCount"
				$TestProvider.RestartAllDeployments($AllVMData)
			} else {
<<<<<<< HEAD
=======
				# ##################################################################################
				# No reboot but wait for 60 seconds for settling down
>>>>>>> fe644bf3
				Write-LogInfo "Loop Count: $loopCount"
				Start-Sleep -second 60
			}
			# Feature test and stress test case with $local_script
			# Running the local test script
			Run-LinuxCmd -ip $AllVMData.PublicIP -port $AllVMData.SSHPort -username $user -password $password -command "./$local_script" -RunInBackground -runAsSudo -ignoreLinuxExitCode:$true | Out-Null
			Write-LogInfo "Executed $local_script script inside VM"

			# Wait for kernel compilation completion. 60 min timeout
			$timeout = New-Timespan -Minutes 60
			$sw = [diagnostics.stopwatch]::StartNew()
			while ($sw.elapsed -lt $timeout){
				$vmCount = $AllVMData.Count
				Wait-Time -seconds 15
				$state = Run-LinuxCmd -ip $VMData.PublicIP -port $VMData.SSHPort -username $user -password $password -command "cat ~/state.txt"
				if ($state -eq "TestCompleted") {
					$channelChangeCompleted = Run-LinuxCmd -ip $VMData.PublicIP -port $VMData.SSHPort -username $user -password $password -command "cat ~/constants.sh | grep job_completed=0" -runAsSudo
					if ($channelChangeCompleted -ne "job_completed=0") {
						throw "$local_script finished on $($VMData.RoleName) but job was not successful!"
					} else {
						Write-LogInfo "$local_script finished on $($VMData.RoleName)"
						$vmCount--
					}
					break
				} elseif ($state -eq "TestSkipped") {
					$resultArr = $resultSkipped
					throw "$local_script finished with SKIPPED state!"
				} elseif ($state -eq "TestFailed") {
					$resultArr = $resultFail
					throw "$local_script finished with FAILED state!"
				} elseif ($state -eq "TestAborted") {
					$resultArr = $resultAborted
					throw "$local_script finished with ABORTED state!"
				} else {
					Write-LogInfo "$local_script is still running in the VM!"
				}
			}
			if ($vmCount -le 0){
				Write-LogInfo "$local_script is done"
			} else {
				Throw "$local_script didn't finish in the VM!"
			}

			# Revert state.txt and remove job_completed=0
			$state = Run-LinuxCmd -ip $VMData.PublicIP -port $VMData.SSHPort -username $user -password $password -command "cat /dev/null > ~/state.txt" -runAsSudo
			$state = Run-LinuxCmd -ip $VMData.PublicIP -port $VMData.SSHPort -username $user -password $password -command "sed -i -e 's/job_completed=0//g' ~/constants.sh" -runAsSudo
		}
		$testResult = $resultPass
	} catch {
		$ErrorMessage =  $_.Exception.Message
		$ErrorLine = $_.InvocationInfo.ScriptLineNumber
		Write-LogErr "EXCEPTION : $ErrorMessage at line: $ErrorLine"
	} finally {
		if (!$testResult) {
			$testResult = $resultAborted
		}
		$resultArr = $testResult
	}

	$currentTestResult.TestResult = Get-FinalResultHeader -resultarr $resultArr
	return $currentTestResult
}

Main -AllVmData $AllVmData -CurrentTestData $CurrentTestData<|MERGE_RESOLUTION|>--- conflicted
+++ resolved
@@ -18,10 +18,7 @@
 # Set default Iteration value of the Stress test
 # Set 1 for functional test. New value can be overwritten.
 $max_stress_count = 1
-<<<<<<< HEAD
-=======
 # Set yes for VM reboot. New value can be overwritten.
->>>>>>> fe644bf3
 $vm_reboot = "yes"
 
 function Main {
@@ -112,11 +109,8 @@
 				Write-LogInfo "Rebooting VM! - Loop Count: $loopCount"
 				$TestProvider.RestartAllDeployments($AllVMData)
 			} else {
-<<<<<<< HEAD
-=======
 				# ##################################################################################
 				# No reboot but wait for 60 seconds for settling down
->>>>>>> fe644bf3
 				Write-LogInfo "Loop Count: $loopCount"
 				Start-Sleep -second 60
 			}
