# Copyright (c) Microsoft Corporation. All rights reserved.
# Licensed under the Apache License.
<#
.Synopsis
	Perform a simple VM hibernation in Azure
	This feature might be available in kernel 5.7 or later. By the time,
	customized kernel will be built.
	# Hibernation will be supported in the general purpose VM with max 16G vRAM
	# and the GPU VMs with max 112G vRAM.


.Description
	This test can be performed in Azure and Hyper-V both. But this script only covers Azure.
	1. Prepare swap space for hibernation
	2. Compile a new kernel (optional)
	3. Update the grup.cfg with resume=UUID=xxxx where is from blkid swap disk
	4. Hibernate the VM, and verify the VM status
	5. Resume the VM and verify the VM status.
	6. Verify no kernel panic or call trace
#>

param([object] $AllVmData, [string]$TestParams)

function Main {
	param($AllVMData, $TestParams)
	$currentTestResult = Create-TestResultObject
	try {
		$maxKernelCompileMin = 90
		$testResult = $resultFail
		Write-LogDbg "Prepare swap space for VM $($AllVMData.RoleName) in RG $($AllVMData.ResourceGroupName)."
		# Prepare the swap space in the target VM
		$rgName = $AllVMData.ResourceGroupName
		$vmName = $AllVMData.RoleName
		$location = $AllVMData.Location
		$storageType = 'StandardSSD_LRS'
		$dataDiskName = $vmName + '_datadisk1'

		#region Generate constants.sh
		# We need to add extra parameters to constants.sh file apart from parameter properties defined in XML.
		# Hence, we are generating constants.sh file again in test script.

		Write-LogInfo "Generating constants.sh ..."
		$constantsFile = "$LogDir\constants.sh"
		foreach ($TestParam in $CurrentTestData.TestParameters.param) {
			Add-Content -Value "$TestParam" -Path $constantsFile
			Write-LogInfo "$TestParam added to constants.sh"
		}

		Write-LogInfo "constants.sh created successfully..."
		#endregion

		#region Add a new swap disk to Azure VM
		$diskConfig = New-AzDiskConfig -SkuName $storageType -Location $location -CreateOption Empty -DiskSizeGB 1024
		$dataDisk1 = New-AzDisk -DiskName $dataDiskName -Disk $diskConfig -ResourceGroupName $rgName

		$vm = Get-AzVM -Name $vmName -ResourceGroupName $rgName
		Start-Sleep -s 30
		$vm = Add-AzVMDataDisk -VM $vm -Name $dataDiskName -CreateOption Attach -ManagedDiskId $dataDisk1.Id -Lun 1
		Start-Sleep -s 30

		$ret_val = Update-AzVM -VM $vm -ResourceGroupName $rgName
		Write-LogInfo "Updated the VM with a new data disk"
		Write-LogInfo "Waiting for 30 seconds for configuration sync"
		# Wait for disk sync with Azure host
		Start-Sleep -s 30

		# Verify the new data disk addition
		if ($ret_val.IsSuccessStatusCode) {
			Write-LogInfo "Successfully add a new disk to the Resource Group, $($rgName)"
		} else {
			Write-LogErr "Failed to add a new disk to the Resource Group, $($rgname)"
			throw "Failed to add a new disk"
		}

		$testcommand = @"
echo disk > /sys/power/state
"@
		Set-Content "$LogDir\test.sh" $testcommand

		#region Upload files to VM
		foreach ($VMData in $AllVMData) {
			Copy-RemoteFiles -uploadTo $VMData.PublicIP -port $VMData.SSHPort -files "$constantsFile,$($CurrentTestData.files),$LogDir\*.sh" -username $user -password $password -upload
			Write-LogInfo "Copied the script files to the VM"
		}
		#endregion

		# Configuration for the hibernation
		Run-LinuxCmd -ip $AllVMData.PublicIP -port $AllVMData.SSHPort -username $user -password $password -command "./SetupHbKernel.sh" -RunInBackground -runAsSudo -ignoreLinuxExitCode:$true | Out-Null
		Write-LogInfo "Executed SetupHbKernel script inside VM"

		# Wait for kernel compilation completion. 90 min timeout
		$timeout = New-Timespan -Minutes $maxKernelCompileMin
		$sw = [diagnostics.stopwatch]::StartNew()
		while ($sw.elapsed -lt $timeout){
			$vmCount = $AllVMData.Count
			Wait-Time -seconds 30
			$state = Run-LinuxCmd -ip $VMData.PublicIP -port $VMData.SSHPort -username $user -password $password "cat ~/state.txt"
			if ($state -eq "TestCompleted") {
				$kernelCompileCompleted = Run-LinuxCmd -ip $VMData.PublicIP -port $VMData.SSHPort -username $user -password $password "cat ~/constants.sh | grep setup_completed=0"
				if ($kernelCompileCompleted -ne "setup_completed=0") {
					Write-LogErr "SetupHbKernel.sh run finished on $($VMData.RoleName) but setup was not successful!"
				} else {
					Write-LogInfo "SetupHbKernel.sh finished on $($VMData.RoleName)"
					$vmCount--
				}
				break
			} elseif ($state -eq "TestSkipped") {
				Write-LogInfo "SetupHbKernel.sh finished with SKIPPED state!"
				$resultArr = $resultSkipped
				$currentTestResult.TestResult = Get-FinalResultHeader -resultarr $resultArr
				return $currentTestResult.TestResult
			} elseif ($state -eq "TestFailed") {
				Write-LogErr "SetupHbKernel.sh didn't finish successfully!"
				$resultArr = $resultFail
				$currentTestResult.TestResult = Get-FinalResultHeader -resultarr $resultArr
				return $currentTestResult.TestResult
			} elseif ($state -eq "TestAborted") {
				Write-LogInfo "SetupHbKernel.sh finished with Aborted state!"
				$resultArr = $resultAborted
				$currentTestResult.TestResult = Get-FinalResultHeader -resultarr $resultArr
				return $currentTestResult.TestResult
			} else {
				Write-LogInfo "SetupHbKernel.sh is still running in the VM!"
			}
		}
		if ($vmCount -le 0){
			Write-LogInfo "SetupHbKernel.sh is done"
		} else {
			Throw "SetupHbKernel.sh didn't finish in the VM!"
		}

		# Reboot VM to apply swap setup changes
		Write-LogInfo "Rebooting All VMs!"
		$TestProvider.RestartAllDeployments($AllVMData)

		# Check the VM status before hibernation
		$vmStatus = Get-AzVM -Name $vmName -ResourceGroupName $rgName -Status
		if ($vmStatus.Statuses[1].DisplayStatus = "VM running") {
			Write-LogInfo "$($vmStatus.Statuses[1].DisplayStatus): Verified successfully VM status is running before hibernation"
		} else {
			Write-LogErr "$($vmStatus.Statuses[1].DisplayStatus): Could not find the VM status before hibernation"
			throw "Can not identify VM status before hibernate"
		}

		# Hibernate the VM
		Run-LinuxCmd -ip $AllVMData.PublicIP -port $AllVMData.SSHPort -username $user -password $password -command "./test.sh" -runAsSudo -RunInBackground -ignoreLinuxExitCode:$true | Out-Null
		Write-LogInfo "Sent hibernate command to the VM and continue checking its status in every 15 seconds until 2 minutes timeout "

		# Verify the VM status
		# Can not find if VM hibernation completion or not as soon as it disconnects the network. Assume it is in timeout.
		$timeout = New-Timespan -Minutes 10
		$sw = [diagnostics.stopwatch]::StartNew()
		while ($sw.elapsed -lt $timeout){
			Wait-Time -seconds 15
			$vmStatus = Get-AzVM -Name $vmName -ResourceGroupName $rgName -Status
			if ($vmStatus.Statuses[1].DisplayStatus -eq "VM stopped") {
				break
			} else {
				Write-LogInfo "VM status is not stopped. Wating for 15s..."
			}
		}
		if ($vmStatus.Statuses[1].DisplayStatus -eq "VM stopped") {
			Write-LogInfo "$($vmStatus.Statuses[1].DisplayStatus): Verified successfully VM status is stopped after hibernation command sent"
		} else {
			Write-LogErr "$($vmStatus.Statuses[1].DisplayStatus): Could not find the VM status after hibernation command sent"
			throw "Can not identify VM status after hibernate"
		}

		# Resume the VM
		Start-AzVM -Name $vmName -ResourceGroupName $rgName -NoWait | Out-Null
		Write-LogInfo "Waked up the VM $vmName in Resource Group $rgName and continue checking its status in every 15 seconds until 15 minutes timeout "

		# Wait for VM resume for 15 min-timeout
		$timeout = New-Timespan -Minutes 15
		$sw = [diagnostics.stopwatch]::StartNew()
		while ($sw.elapsed -lt $timeout){
			$vmCount = $AllVMData.Count
			Wait-Time -seconds 15
			$state = Run-LinuxCmd -ip $VMData.PublicIP -port $VMData.SSHPort -username $user -password $password "date"
			if ($state -eq 0) {
				$kernelCompileCompleted = Run-LinuxCmd -ip $VMData.PublicIP -port $VMData.SSHPort -username $user -password $password "dmesg | grep -i 'hibernation exit'"
				# This verification might be revised in future. Checking with dmesg is risky.
				if ($kernelCompileCompleted -ne "hibernation exit") {
					Write-LogErr "VM $($VMData.RoleName) resumed successfully but could not determine hibernation completion"
				} else {
					Write-LogInfo "VM $($VMData.RoleName) resumed successfully"
					$vmCount--
				}
				break
			} else {
				Write-LogInfo "VM is still resuming!"
			}
		}

		if ($vmCount -le 0){
			Write-LogInfo "VM resume completed"
		} else {
			# Either VM hang or VM resume needs longer time.
			throw "VM resume did not finish, the latest state was $state"
		}
		#Verify the VM status after power on event
		$vmStatus = Get-AzVM -Name $vmName -ResourceGroupName $rgName -Status
		if ($vmStatus.Statuses[1].DisplayStatus -eq "VM running") {
			Write-LogInfo "$($vmStatus.Statuses[1].DisplayStatus): Verified successfully VM status is running after resuming"
		} else {
			Write-LogErr "$($vmStatus.Statuses[1].DisplayStatus): Could not find the VM status after resuming"
			throw "Can not identify VM status after resuming"
		}

		# Verify the kernel panic, call trace or fatal error
		$calltrace_filter = Run-LinuxCmd -ip $AllVMData.PublicIP -port $AllVMData.SSHPort -username $user -password $password -command "dmesg | grep -iE '(call trace|fatal error)'" -ignoreLinuxExitCode:$true

		if ($calltrace_filter -ne "") {
<<<<<<< HEAD
			Write-LogErr "Found Call Trace in dmesg"
			# The throw statement is commented out because this is linux-next, so there is high chance to get call trace from other issue. For now, only print the error.
			# throw "Call trace in dmesg"
=======
			Write-LogErr "Found Call Trace or Fatal error in dmesg"
			throw "Call trace or Fatal error in dmesg"
>>>>>>> 68afec10
		} else {
			Write-LogInfo "Not found Call Trace and Fatal error in dmesg"
		}

		# Check the system log if it shows Power Management log
		"hibernation entry", "hibernation exit" | ForEach-Object  {
			$pm_log_filter = Run-LinuxCmd -ip $AllVMData.PublicIP -port $AllVMData.SSHPort -username $user -password $password -command "dmesg | grep -i '$_'" -ignoreLinuxExitCode:$true
			Write-LogInfo "Searching the keyword: $_"
			if ($pm_log_filter -eq "") {
				Write-LogErr "Could not find Power Management log in dmesg"
				throw "Missing PM logging in dmesg"
			} else {
				Write-LogInfo "Successfully found Power Management log in dmesg"
				Write-LogInfo $pm_log_filter
			}
		}
		$testResult = $resultPass
		Copy-RemoteFiles -downloadFrom $receiverVMData.PublicIP -port $receiverVMData.SSHPort -username $user -password $password -download -downloadTo $LogDir -files "*.log" -runAsSudo
	} catch {
		$ErrorMessage =  $_.Exception.Message
		$ErrorLine = $_.InvocationInfo.ScriptLineNumber
		Write-LogErr "EXCEPTION : $ErrorMessage at line: $ErrorLine"
	} finally {
		if (!$testResult) {
			$testResult = $resultAborted
		}
		$resultArr = $testResult
	}

	$currentTestResult.TestResult = Get-FinalResultHeader -resultarr $resultArr
	return $currentTestResult
}

Main -AllVmData $AllVmData -CurrentTestData $CurrentTestData<|MERGE_RESOLUTION|>--- conflicted
+++ resolved
@@ -211,14 +211,9 @@
 		$calltrace_filter = Run-LinuxCmd -ip $AllVMData.PublicIP -port $AllVMData.SSHPort -username $user -password $password -command "dmesg | grep -iE '(call trace|fatal error)'" -ignoreLinuxExitCode:$true
 
 		if ($calltrace_filter -ne "") {
-<<<<<<< HEAD
-			Write-LogErr "Found Call Trace in dmesg"
+			Write-LogErr "Found Call Trace or Fatal error in dmesg"
 			# The throw statement is commented out because this is linux-next, so there is high chance to get call trace from other issue. For now, only print the error.
 			# throw "Call trace in dmesg"
-=======
-			Write-LogErr "Found Call Trace or Fatal error in dmesg"
-			throw "Call trace or Fatal error in dmesg"
->>>>>>> 68afec10
 		} else {
 			Write-LogInfo "Not found Call Trace and Fatal error in dmesg"
 		}
