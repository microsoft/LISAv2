# Copyright (c) Microsoft Corporation. All rights reserved.
# Licensed under the Apache License.
<#
.Synopsis
	Perform a simple VM hibernation in Azure
	This feature might be available in kernel 5.7 or later. By the time,
	customized kernel will be built.
	# Hibernation will be supported in the general purpose VM with max 16G vRAM
	# and the GPU VMs with max 112G vRAM.


.Description
	This test can be performed in Azure and Hyper-V both. But this script only covers Azure.
	1. Prepare swap space for hibernation
	2. Compile a new kernel (optional)
	3. Update the grub.cfg with resume=UUID=xxxx where is from blkid swap disk
	4. Hibernate the VM, and verify the VM status
	5. Resume the VM and verify the VM status.
	6. Verify no kernel panic or call trace
#>

param([object] $AllVmData, [string]$TestParams)

function Main {
	param($AllVMData, $TestParams)
	$currentTestResult = Create-TestResultObject
	try {
		$maxKernelCompileMin = 90
		$testResult = $resultFail
		Write-LogDbg "Prepare swap space for VM $($AllVMData.RoleName) in RG $($AllVMData.ResourceGroupName)."
		# Prepare the swap space in the target VM
		$rgName = $AllVMData.ResourceGroupName
		$vmName = $AllVMData.RoleName
		$location = $AllVMData.Location
		$storageType = 'StandardSSD_LRS'
		$dataDiskName = $vmName + '_datadisk1'
		$defaultHibernateLoop = 1
		$isStress = $false

		#region Generate constants.sh
		# We need to add extra parameters to constants.sh file apart from parameter properties defined in XML.
		# Hence, we are generating constants.sh file again in test script.

		Write-LogInfo "Generating constants.sh ..."
		$constantsFile = "$LogDir\constants.sh"
		foreach ($TestParam in $CurrentTestData.TestParameters.param) {
			Add-Content -Value "$TestParam" -Path $constantsFile
			Write-LogInfo "$TestParam added to constants.sh"
			if ($TestParam -imatch "hb_loop=") {
				# Overwrite new max Iteration of VM hibernation and online stress test
				$defaultHibernateLoop = [int]($TestParam.Replace("hb_loop=", "").Trim('"'))
				$isStress = $true
			}
		}

		Write-LogInfo "constants.sh created successfully..."
		#endregion

		#region Add a new swap disk to Azure VM
		$diskConfig = New-AzDiskConfig -SkuName $storageType -Location $location -CreateOption Empty -DiskSizeGB 1024
		$dataDisk1 = New-AzDisk -DiskName $dataDiskName -Disk $diskConfig -ResourceGroupName $rgName

		$vm = Get-AzVM -Name $vmName -ResourceGroupName $rgName
		Start-Sleep -s 30
		$vm = Add-AzVMDataDisk -VM $vm -Name $dataDiskName -CreateOption Attach -ManagedDiskId $dataDisk1.Id -Lun 1
		Start-Sleep -s 30

		$ret_val = Update-AzVM -VM $vm -ResourceGroupName $rgName
		Write-LogInfo "Updated the VM with a new data disk"
		Write-LogInfo "Waiting for 30 seconds for configuration sync"
		# Wait for disk sync with Azure host
		Start-Sleep -s 30

		# Verify the new data disk addition
		if ($ret_val.IsSuccessStatusCode) {
			Write-LogInfo "Successfully add a new disk to the Resource Group, $($rgName)"
		} else {
			Write-LogErr "Failed to add a new disk to the Resource Group, $($rgname)"
			throw "Failed to add a new disk"
		}

		$testcommand = @"
echo disk > /sys/power/state
"@
		Set-Content "$LogDir\test.sh" $testcommand

		#region Upload files to VM
		foreach ($VMData in $AllVMData) {
			Copy-RemoteFiles -uploadTo $VMData.PublicIP -port $VMData.SSHPort -files "$constantsFile,$($CurrentTestData.files),$LogDir\*.sh" -username $user -password $password -upload
			Write-LogInfo "Copied the script files to the VM"
		}
		#endregion

		# Configuration for the hibernation
		Run-LinuxCmd -ip $AllVMData.PublicIP -port $AllVMData.SSHPort -username $user -password $password -command "./SetupHbKernel.sh" -RunInBackground -runAsSudo -ignoreLinuxExitCode:$true | Out-Null
		Write-LogInfo "Executed SetupHbKernel script inside VM"

		# Wait for kernel compilation completion. 90 min timeout
		$timeout = New-Timespan -Minutes $maxKernelCompileMin
		$sw = [diagnostics.stopwatch]::StartNew()
		while ($sw.elapsed -lt $timeout) {
			$vmCount = $AllVMData.Count
			Wait-Time -seconds 30
			$state = Run-LinuxCmd -ip $VMData.PublicIP -port $VMData.SSHPort -username $user -password $password -command "cat ~/state.txt"
			if ($state -eq "TestCompleted") {
				$kernelCompileCompleted = Run-LinuxCmd -ip $VMData.PublicIP -port $VMData.SSHPort -username $user -password $password -command "cat ~/constants.sh | grep setup_completed=0"
				if ($kernelCompileCompleted -ne "setup_completed=0") {
					Write-LogErr "SetupHbKernel.sh run finished on $($VMData.RoleName) but setup was not successful!"
				} else {
					Write-LogInfo "SetupHbKernel.sh finished on $($VMData.RoleName)"
					$vmCount--
				}
				break
			} elseif ($state -eq "TestSkipped") {
				Write-LogInfo "SetupHbKernel.sh finished with SKIPPED state!"
				$resultArr = $resultSkipped
				$currentTestResult.TestResult = Get-FinalResultHeader -resultarr $resultArr
				return $currentTestResult.TestResult
			} elseif ($state -eq "TestFailed") {
				Write-LogErr "SetupHbKernel.sh didn't finish successfully!"
				$resultArr = $resultFail
				$currentTestResult.TestResult = Get-FinalResultHeader -resultarr $resultArr
				return $currentTestResult.TestResult
			} elseif ($state -eq "TestAborted") {
				Write-LogInfo "SetupHbKernel.sh finished with Aborted state!"
				$resultArr = $resultAborted
				$currentTestResult.TestResult = Get-FinalResultHeader -resultarr $resultArr
				return $currentTestResult.TestResult
			} else {
				Write-LogInfo "SetupHbKernel.sh is still running in the VM!"
			}
		}
		if ($vmCount -le 0){
			Write-LogInfo "SetupHbKernel.sh is done"
		} else {
			throw "SetupHbKernel.sh didn't finish in the VM!"
		}

		# Reboot VM to apply swap setup changes
		Write-LogInfo "Rebooting All VMs!"
		$TestProvider.RestartAllDeployments($AllVMData)

		for ($iteration=1; $iteration -le $defaultHibernateLoop; $iteration++) {
			if ($isStress) {
				Write-LogInfo "Running Hibernation stress test in the iteration - $iteration"
				# Clear dmesg log before running test
				Run-LinuxCmd -ip $AllVMData.PublicIP -port $AllVMData.SSHPort -username $user -password $password -command "dmesg -c" -runAsSudo -ignoreLinuxExitCode:$true | Out-Null
			}
			# Check the VM status before hibernation
			$vmStatus = Get-AzVM -Name $vmName -ResourceGroupName $rgName -Status
			if ($vmStatus.Statuses[1].DisplayStatus -eq "VM running") {
				Write-LogInfo "$($vmStatus.Statuses[1].DisplayStatus): Verified successfully VM status is running before hibernation"
			} else {
				Write-LogErr "$($vmStatus.Statuses[1].DisplayStatus): Did not verify the VM status running before hibernation"
				Write-LogDbg $vmStatus
				throw "Did not verify VM status running before hibernate"
			}

			$getvf = @"
cat /proc/net/dev | grep -v Inter | grep -v face > netdev.log
while IFS= read -r line
do
	case "`$line" in
		*lo* );;
		*eth0* );;
		* ) echo `$line | cut -d ':' -f 1;;
	esac
done < netdev.log
"@
			Set-Content "$LogDir\getvf.sh" $getvf

			$setupcommand = @"
source utils.sh
update_repos
install_package "ethtool"
"@
			Set-Content "$LogDir\setup.sh" $setupcommand

<<<<<<< HEAD
			#region Upload files to VM
			foreach ($VMData in $AllVMData) {
				Copy-RemoteFiles -uploadTo $VMData.PublicIP -port $VMData.SSHPort -files "$constantsFile,$($CurrentTestData.files),$LogDir\*.sh" -username $user -password $password -upload
				Write-LogInfo "Copied the script files to the VM"
				Run-LinuxCmd -ip $VMData.PublicIP -port $VMData.SSHPort -username $user -password $password -command "bash ./setup.sh" -runAsSudo
			}
			#endregion
=======
		# Getting queue counts and interrupt counts before hibernation
		$vfname = Run-LinuxCmd -ip $AllVMData.PublicIP -port $AllVMData.SSHPort -username $user -password $password -command "bash ./getvf.sh" -runAsSudo
		if ( $vfname -ne '' ) {
			$tx_queue_count1 = Run-LinuxCmd -ip $AllVMData.PublicIP -port $AllVMData.SSHPort -username $user -password $password -command "ethtool -l `$vfname | grep -i tx | tail -n 1 | cut -d ":" -f 2 | tr -d '[:space:]'" -runAsSudo
			$interrupt_count1 = Run-LinuxCmd -ip $AllVMData.PublicIP -port $AllVMData.SSHPort -username $user -password $password -command "cat /proc/interrupts | grep -i mlx | grep -i msi | wc -l" -runAsSudo
		}
		# Hibernate the VM
		Run-LinuxCmd -ip $AllVMData.PublicIP -port $AllVMData.SSHPort -username $user -password $password -command "./test.sh" -runAsSudo -RunInBackground -ignoreLinuxExitCode:$true | Out-Null
		Write-LogInfo "Sent hibernate command to the VM and continue checking its status in every 15 seconds until 10 minutes timeout "
>>>>>>> eab906b0

			# Getting queue counts and interrupt counts before hibernation
			$vfname = Run-LinuxCmd -ip $AllVMData.PublicIP -port $AllVMData.SSHPort -username $user -password $password -command "bash ./getvf.sh" -runAsSudo
			if ( $vfname -ne '' ) {
				$tx_queue_count1 = Run-LinuxCmd -ip $AllVMData.PublicIP -port $AllVMData.SSHPort -username $user -password $password -command "ethtool -l `$vfname | grep -i tx | tail -n 1 | cut -d ":" -f 2 | tr -d '[:space:]'" -runAsSudo
				$interrupt_count1 = Run-LinuxCmd -ip $AllVMData.PublicIP -port $AllVMData.SSHPort -username $user -password $password -command "cat /proc/interrupts | grep -i mlx | grep -i msi | wc -l" -runAsSudo
			}
			# Hibernate the VM
			Run-LinuxCmd -ip $AllVMData.PublicIP -port $AllVMData.SSHPort -username $user -password $password -command "./test.sh" -runAsSudo -RunInBackground -ignoreLinuxExitCode:$true | Out-Null
			Write-LogInfo "Sent hibernate command to the VM and continue checking its status in every 15 seconds until 20 minutes timeout"

			# Verify the VM status
			# Can not find if VM hibernation completion or not as soon as it disconnects the network. Assume it is in timeout.
			$timeout = New-Timespan -Minutes 20
			$sw = [diagnostics.stopwatch]::StartNew()
			while ($sw.elapsed -lt $timeout) {
				Wait-Time -seconds 15
				$vmStatus = Get-AzVM -Name $vmName -ResourceGroupName $rgName -Status
				if ($vmStatus.Statuses[1].DisplayStatus -eq "VM stopped") {
					break
				} else {
					Write-LogInfo "VM status is not stopped. Waiting for 15 seconds..."
				}
			}
			if ($vmStatus.Statuses[1].DisplayStatus -eq "VM stopped") {
				Write-LogInfo "$($vmStatus.Statuses[1].DisplayStatus): Verified successfully VM status is stopped after hibernation command sent"
			} else {
				Write-LogErr "$($vmStatus.Statuses[1].DisplayStatus): Did not verify the VM status stopped after hibernation command sent"
				throw "Did not verify the VM status stopped after hibernation starts"
			}

			# Resume the VM
			Start-AzVM -Name $vmName -ResourceGroupName $rgName -NoWait | Out-Null
			Write-LogInfo "Waked up the VM $vmName in Resource Group $rgName and continue checking its status in every 15 seconds until 57 minutes timeout"

			# Wait for VM resume for 57 min-timeout
			$timeout = New-Timespan -Minutes 57
			$sw = [diagnostics.stopwatch]::StartNew()
			$vmCount = $AllVMData.Count
<<<<<<< HEAD
			while ($sw.elapsed -lt $timeout) {
				Wait-Time -seconds 15
				$state = Run-LinuxCmd -ip $AllVMData[0].PublicIP -port $AllVMData[0].SSHPort -username $user -password $password -command "date > /dev/null; echo $?"
				if ($state) {
					$kernelCompileCompleted = Run-LinuxCmd -ip $AllVMData[0].PublicIP -port $AllVMData[0].SSHPort -username $user -password $password -command "dmesg | grep -i 'hibernation exit'"
					# This verification might be revised in future. Checking with dmesg is risky.
					if ($kernelCompileCompleted -ne "hibernation exit") {
						Write-LogErr "VM $($AllVMData[0].RoleName) resumed successfully but could not determine hibernation completion"
					} else {
						Write-LogInfo "VM $($AllVMData[0].RoleName) resumed successfully"
						$vmCount--
					}
					break
=======
			Wait-Time -seconds 15
			$state = Run-LinuxCmd -ip $VMData.PublicIP -port $VMData.SSHPort -username $user -password $password -command "date > /dev/null; echo $?"
			if ($state) {
				$kernelCompileCompleted = Run-LinuxCmd -ip $VMData.PublicIP -port $VMData.SSHPort -username $user -password $password -command "dmesg | grep -i 'hibernation exit'"
				# This verification might be revised in future. Checking with dmesg is risky.
				if ($kernelCompileCompleted -ne "hibernation exit") {
					Write-LogErr "VM $($VMData.RoleName) resumed successfully but could not determine hibernation completion"
>>>>>>> eab906b0
				} else {
					Write-LogInfo "VM is still resuming!"
				}
			}

			if ($vmCount -le 0) {
				Write-LogInfo "VM resume completed"
			} else {
				# Either VM hang or VM resume needs longer time.
				throw "VM resume did not finish or did not have the expected log message"
			}

			# Verify the VM status after VM is accessible.
			# Read VM status from the host during 10 min-timeout
			$timeout = New-Timespan -Minutes 10
			$sw = [diagnostics.stopwatch]::StartNew()
			$_verified = 0
			while ($sw.elapsed -lt $timeout) {
				Wait-Time -seconds 15
				$vmStatus = Get-AzVM -Name $vmName -ResourceGroupName $rgName -Status
				if ($vmStatus.Statuses[1].DisplayStatus -eq "VM running") {
					$_verified = 1
					break
				} else {
					Write-LogDbg "$($vmStatus.Statuses[1].DisplayStatus): VM status is not 'VM running' yet. Check the next status in 15 seconds."
				}
			}

			if ($_verified -eq 1) {
				Write-LogInfo "Successfully verified VM status - $vmStatus.Statuses[1].DisplayStatus"
			} else {
				throw "Did not verify the VM status running in the last 10-min checking, but found $vmStatus.Statuses[1].DisplayStatus"
			}

			# Verify the kernel panic, call trace or fatal error
			$calltrace_filter = Run-LinuxCmd -ip $AllVMData.PublicIP -port $AllVMData.SSHPort -username $user -password $password -command "dmesg | grep -iE '(call trace|fatal error)'" -ignoreLinuxExitCode:$true

			if ($calltrace_filter -ne "") {
				Write-LogErr "Found Call Trace or Fatal error in dmesg"
				# The throw statement is commented out because this is linux-next, so there is high chance to get call trace from other issue. For now, only print the error.
				# throw "Call trace in dmesg"
			} else {
				Write-LogInfo "Not found Call Trace and Fatal error in dmesg"
			}

			# Check the system log if it shows Power Management log
			"hibernation entry", "hibernation exit" | ForEach-Object {
				# TODO: For other distro, need to check out the syslog or messages.
				$pm_log_filter = Run-LinuxCmd -ip $AllVMData.PublicIP -port $AllVMData.SSHPort -username $user -password $password -command "cat /var/log/syslog | grep -i '$_'" -ignoreLinuxExitCode:$true
				Write-LogInfo "Searching the keyword: $_"
				if ($pm_log_filter -eq "") {
					Write-LogErr "Could not find Power Management log in syslog"
					$pm_log_filter = Run-LinuxCmd -ip $AllVMData.PublicIP -port $AllVMData.SSHPort -username $user -password $password -command "dmesg | grep -i '$_'" -ignoreLinuxExitCode:$true
					if ($pm_log_filter -eq "") {
						throw "Missing PM logging in both syslog and dmesg"
					} else {
						Write-LogInfo "Successfully found Power Management log in dmesg"
					}
				} else {
					Write-LogInfo "Successfully found Power Management log in syslog"
				}
			}
		}

		# Getting queue counts and interrupt counts after resuming.
		$vfname = Run-LinuxCmd -ip $AllVMData.PublicIP -port $AllVMData.SSHPort -username $user -password $password -command "bash ./getvf.sh" -runAsSudo
		if ($vfname -ne '') {
				$tx_queue_count2 = Run-LinuxCmd -ip $AllVMData.PublicIP -port $AllVMData.SSHPort -username $user -password $password -command "ethtool -l ${vfname} | grep -i tx | tail -n 1 | cut -d ":" -f 2 | tr -d '[:space:]'" -runAsSudo
				$interrupt_count2 = Run-LinuxCmd -ip $AllVMData.PublicIP -port $AllVMData.SSHPort -username $user -password $password -command "cat /proc/interrupts | grep -i mlx | grep -i msi | wc -l" -runAsSudo
		}
		if ($tx_queue_count1 -ne $tx_queue_count2) {
			Write-LogErr "Before hibernation, Tx queue count - $tx_queue_count1. After waking up, Tx queue count - $tx_queue_count2"
			throw "Tx queue counts changed after waking up."
		} else {
			Write-LogInfo "Successfully verified Tx queue count matching in Current hardware settings."
		}

		if ($interrupt_count1 -ne $interrupt_count2) {
			Write-LogErr "Before hibernation, MSI interrupts of mlx driver - $interrupt_count1. After waking up, MSI interrupts of mlx driver - $interrupt_count2"
			throw "MSI interrupt counts changed after waking up."
		} else {
			Write-LogInfo "Successfully verified MSI interrupt counts matching"
		}

		$testResult = $resultPass
		Copy-RemoteFiles -downloadFrom $receiverVMData.PublicIP -port $receiverVMData.SSHPort -username $user -password $password -download -downloadTo $LogDir -files "*.log" -runAsSudo
	} catch {
		$ErrorMessage =  $_.Exception.Message
		$ErrorLine = $_.InvocationInfo.ScriptLineNumber
		Write-LogErr "EXCEPTION : $ErrorMessage at line: $ErrorLine"
	} finally {
		if (!$testResult) {
			$testResult = $resultAborted
		}
		$resultArr = $testResult
	}

	$currentTestResult.TestResult = Get-FinalResultHeader -resultarr $resultArr
	return $currentTestResult
}

Main -AllVmData $AllVmData -CurrentTestData $CurrentTestData<|MERGE_RESOLUTION|>--- conflicted
+++ resolved
@@ -176,7 +176,6 @@
 "@
 			Set-Content "$LogDir\setup.sh" $setupcommand
 
-<<<<<<< HEAD
 			#region Upload files to VM
 			foreach ($VMData in $AllVMData) {
 				Copy-RemoteFiles -uploadTo $VMData.PublicIP -port $VMData.SSHPort -files "$constantsFile,$($CurrentTestData.files),$LogDir\*.sh" -username $user -password $password -upload
@@ -184,17 +183,16 @@
 				Run-LinuxCmd -ip $VMData.PublicIP -port $VMData.SSHPort -username $user -password $password -command "bash ./setup.sh" -runAsSudo
 			}
 			#endregion
-=======
-		# Getting queue counts and interrupt counts before hibernation
-		$vfname = Run-LinuxCmd -ip $AllVMData.PublicIP -port $AllVMData.SSHPort -username $user -password $password -command "bash ./getvf.sh" -runAsSudo
-		if ( $vfname -ne '' ) {
-			$tx_queue_count1 = Run-LinuxCmd -ip $AllVMData.PublicIP -port $AllVMData.SSHPort -username $user -password $password -command "ethtool -l `$vfname | grep -i tx | tail -n 1 | cut -d ":" -f 2 | tr -d '[:space:]'" -runAsSudo
-			$interrupt_count1 = Run-LinuxCmd -ip $AllVMData.PublicIP -port $AllVMData.SSHPort -username $user -password $password -command "cat /proc/interrupts | grep -i mlx | grep -i msi | wc -l" -runAsSudo
-		}
-		# Hibernate the VM
-		Run-LinuxCmd -ip $AllVMData.PublicIP -port $AllVMData.SSHPort -username $user -password $password -command "./test.sh" -runAsSudo -RunInBackground -ignoreLinuxExitCode:$true | Out-Null
-		Write-LogInfo "Sent hibernate command to the VM and continue checking its status in every 15 seconds until 10 minutes timeout "
->>>>>>> eab906b0
+
+      # Getting queue counts and interrupt counts before hibernation
+      $vfname = Run-LinuxCmd -ip $AllVMData.PublicIP -port $AllVMData.SSHPort -username $user -password $password -command "bash ./getvf.sh" -runAsSudo
+      if ( $vfname -ne '' ) {
+        $tx_queue_count1 = Run-LinuxCmd -ip $AllVMData.PublicIP -port $AllVMData.SSHPort -username $user -password $password -command "ethtool -l `$vfname | grep -i tx | tail -n 1 | cut -d ":" -f 2 | tr -d '[:space:]'" -runAsSudo
+        $interrupt_count1 = Run-LinuxCmd -ip $AllVMData.PublicIP -port $AllVMData.SSHPort -username $user -password $password -command "cat /proc/interrupts | grep -i mlx | grep -i msi | wc -l" -runAsSudo
+      }
+      # Hibernate the VM
+      Run-LinuxCmd -ip $AllVMData.PublicIP -port $AllVMData.SSHPort -username $user -password $password -command "./test.sh" -runAsSudo -RunInBackground -ignoreLinuxExitCode:$true | Out-Null
+      Write-LogInfo "Sent hibernate command to the VM and continue checking its status in every 15 seconds until 10 minutes timeout "
 
 			# Getting queue counts and interrupt counts before hibernation
 			$vfname = Run-LinuxCmd -ip $AllVMData.PublicIP -port $AllVMData.SSHPort -username $user -password $password -command "bash ./getvf.sh" -runAsSudo
@@ -234,7 +232,6 @@
 			$timeout = New-Timespan -Minutes 57
 			$sw = [diagnostics.stopwatch]::StartNew()
 			$vmCount = $AllVMData.Count
-<<<<<<< HEAD
 			while ($sw.elapsed -lt $timeout) {
 				Wait-Time -seconds 15
 				$state = Run-LinuxCmd -ip $AllVMData[0].PublicIP -port $AllVMData[0].SSHPort -username $user -password $password -command "date > /dev/null; echo $?"
@@ -248,15 +245,6 @@
 						$vmCount--
 					}
 					break
-=======
-			Wait-Time -seconds 15
-			$state = Run-LinuxCmd -ip $VMData.PublicIP -port $VMData.SSHPort -username $user -password $password -command "date > /dev/null; echo $?"
-			if ($state) {
-				$kernelCompileCompleted = Run-LinuxCmd -ip $VMData.PublicIP -port $VMData.SSHPort -username $user -password $password -command "dmesg | grep -i 'hibernation exit'"
-				# This verification might be revised in future. Checking with dmesg is risky.
-				if ($kernelCompileCompleted -ne "hibernation exit") {
-					Write-LogErr "VM $($VMData.RoleName) resumed successfully but could not determine hibernation completion"
->>>>>>> eab906b0
 				} else {
 					Write-LogInfo "VM is still resuming!"
 				}
