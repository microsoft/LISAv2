--- conflicted
+++ resolved
@@ -19,10 +19,7 @@
 from lisa.sut_orchestrator.azure.features import AzureExtension
 from lisa.sut_orchestrator.azure.platform_ import AzurePlatform
 from lisa.sut_orchestrator.azure.tools import Waagent
-<<<<<<< HEAD
-from lisa.util import SkippedException
 from azure.storage.blob import BlobType
-=======
 from lisa.util import SkippedException, parse_version
 
 
@@ -45,7 +42,6 @@
     assert_that(result["provisioning_state"]).described_as(
         "Expected the extension to succeed"
     ).is_equal_to("Succeeded")
->>>>>>> 319351c1
 
 
 def execute_command(file_name: str, expected_exit_code: int, node: Node) -> None:
