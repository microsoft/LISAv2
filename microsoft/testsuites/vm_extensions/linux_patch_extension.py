--- conflicted
+++ resolved
@@ -1,9 +1,7 @@
 # Copyright (c) Microsoft Corporation. Licensed under the MIT license.
 
-<<<<<<< HEAD
+from typing import Any
 
-=======
->>>>>>> 530a56fb
 from assertpy.assertpy import assert_that
 
 from lisa import (
@@ -24,19 +22,30 @@
 from lisa.sut_orchestrator.azure.platform_ import AzurePlatform
 
 
+def _set_up_vm(node: Node, environment: Environment) -> Any:
+    assert environment.platform, "platform shouldn't be None."
+    platform: AzurePlatform = environment.platform  # type: ignore
+    assert isinstance(
+        platform, AzurePlatform
+    ), "platform should be AzurePlatform instance"
+    assert isinstance(
+        platform, AzurePlatform
+    ), "platform should be AzurePlatform instance"
+    compute_client = get_compute_client(platform)
+    node_context = get_node_context(node)
+    resource_group_name = node_context.resource_group_name
+    vm_name = node_context.vm_name
+
+    return compute_client, resource_group_name, vm_name
+
+
 def _verify_vm_agent_running(node: Node, log: Logger) -> None:
     service = node.tools[Service]
     is_vm_agent_running = service.is_service_running(
         "walinuxagent.service"
     ) or service.is_service_running("waagent.service")
 
-<<<<<<< HEAD
-    log.debug(
-        f"verify walinuxagent or waagent service is running: {is_vm_agent_running}"
-    )
-=======
     log.debug(f"verify walinuxagent or waagent running:{is_vm_agent_running}")
->>>>>>> 530a56fb
 
     assert_that(is_vm_agent_running).described_as(
         "Expected walinuxagent or waagent service is running"
@@ -61,16 +70,7 @@
     def verify_vm_assess_patches(
         self, node: Node, environment: Environment, log: Logger
     ) -> None:
-        assert environment.platform, "platform shouldn't be None."
-        platform: AzurePlatform = environment.platform  # type: ignore
-        assert isinstance(
-            platform, AzurePlatform
-        ), "platform should be AzurePlatform instance"
-        compute_client = get_compute_client(platform)
-        node_context = get_node_context(node)
-        resource_group_name = node_context.resource_group_name
-        vm_name = node_context.vm_name
-
+        compute_client, resource_group_name, vm_name = _set_up_vm(node, environment)
         # verify vm agent service is running, lpe is a dependent of vm agent
         # service
         _verify_vm_agent_running(node, log)
@@ -78,12 +78,8 @@
         operation = compute_client.virtual_machines.begin_assess_patches(
             resource_group_name=resource_group_name, vm_name=vm_name
         )
-<<<<<<< HEAD
-        # set wait operation timeout 10 min, status file should be generated before timeout
-=======
         # set wait operation timeout 10 min, status file should be generated
         # before timeout
->>>>>>> 530a56fb
         assess_result = wait_operation(operation, 600)
 
         assert assess_result, "assess_result shouldn't be None"
@@ -93,13 +89,12 @@
 
         assert_that(assess_result["error"]["code"]).described_as(
             "Expected no error in assess patches operation"
-<<<<<<< HEAD
         ).is_equal_to("0")
 
     @TestCaseMetadata(
         description="""
-        Verify walinuxagent or waagent service is running on virtual machine.
-        Perform install patches to trigger Microsoft.CPlat.Core.LinuxPatchExtension creation in a virtual machine.
+        Verify walinuxagent or waagent service is running on vm. Perform install
+        patches to trigger Microsoft.CPlat.Core.LinuxPatchExtension creation in vm.
         Verify status file response for validity.
         """,
         priority=2,
@@ -107,15 +102,7 @@
     def verify_vm_install_patches(
         self, node: Node, environment: Environment, log: Logger
     ) -> None:
-        assert environment.platform, "platform shouldn't be None."
-        platform: AzurePlatform = environment.platform  # type: ignore
-        assert isinstance(
-            platform, AzurePlatform
-        ), "platform should be AzurePlatform instance"
-        compute_client = get_compute_client(platform)
-        node_context = get_node_context(node)
-        resource_group_name = node_context.resource_group_name
-        vm_name = node_context.vm_name
+        compute_client, resource_group_name, vm_name = _set_up_vm(node, environment)
         install_patches_input = {
             "maximumDuration": "PT3H30M",
             "rebootSetting": "IfRequired",
@@ -125,7 +112,8 @@
             },
         }
 
-        # verify vm agent is running
+        # verify vm agent service is running, lpe is a dependent of vm agent
+        # service
         _verify_vm_agent_running(node, log)
 
         operation = compute_client.virtual_machines.begin_install_patches(
@@ -133,16 +121,15 @@
             vm_name=vm_name,
             install_patches_input=install_patches_input,
         )
-        # set wait operation timeout 10 min, status file should be generated before timeout
+        # set wait operation timeout 10 min, status file should be generated
+        # before timeout
         install_result = wait_operation(operation, 600)
 
-        assert install_result, "assess_result shouldn't be None"
+        assert install_result, "install_result shouldn't be None"
         assert_that(install_result["status"]).described_as(
-            "Expected the assess patches to succeed"
+            "Expected the install patches to succeed"
         ).is_equal_to("Succeeded")
 
         assert_that(install_result["error"]["code"]).described_as(
-            "Expected no error in assess patches operation"
-=======
->>>>>>> 530a56fb
+            "Expected no error in install patches operation"
         ).is_equal_to("0")