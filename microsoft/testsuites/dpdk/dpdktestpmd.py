--- conflicted
+++ resolved
@@ -567,21 +567,8 @@
             node.os.add_repository("ppa:canonical-server/server-backports")
             if node.os.information.version < "18.4.0":
                 raise SkippedException(
-<<<<<<< HEAD
-                    f"Ubuntu {str(node.os.information.version)} is EOL and "
-                    "if not supported by dpdk tests",
-                )
-
-            elif node.os.information.version < "18.4.0":
-                raise UnsupportedDistroException(
-                    node.os,
-                    "16.04 install is not supported yet."
-                    "The installation must be adjusted to only install dpdk 18.11."
-                    "Current install from source only supports >19.11",
-=======
                     f"Ubuntu {str(node.os.information.version)} is not supported. "
                     "Minimum documented version for DPDK support is >=18.04"
->>>>>>> e77dbf0c
                 )
 
             elif node.os.information.version < "20.4.0":
