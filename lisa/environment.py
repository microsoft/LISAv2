from __future__ import annotations

import copy
from collections import UserDict
from dataclasses import dataclass, field
from functools import partial
from typing import TYPE_CHECKING, Any, List, Optional

from dataclasses_json import LetterCase, dataclass_json  # type: ignore
from marshmallow import validate

from lisa import schema, search_space
from lisa.node import Nodes
from lisa.util import ContextMixin, InitializableMixin, LisaException, constants
from lisa.util.logger import get_logger

if TYPE_CHECKING:
    from lisa.node import Node
    from lisa.platform_ import Platform


_get_init_logger = partial(get_logger, "init", "env")


@dataclass_json(letter_case=LetterCase.CAMEL)
@dataclass
class EnvironmentSpace(search_space.RequirementMixin):
    """
    Search space of an environment. It uses to
    1. Specify test suite requirement, see TestCaseRequirement
    2. Describe capability of an environment, see Environment.capability
    """

    topology: str = field(
        default=constants.ENVIRONMENTS_SUBNET,
        metadata=schema.metadata(
            validate=validate.OneOf([constants.ENVIRONMENTS_SUBNET])
        ),
    )
    nodes: List[schema.NodeSpace] = field(default_factory=list)

    def __post_init__(self, *args: Any, **kwargs: Any) -> None:
        self._expand_node_space()

    def __eq__(self, o: object) -> bool:
        assert isinstance(o, EnvironmentSpace), f"actual: {type(o)}"
        return self.topology == o.topology and search_space.equal_list(
            self.nodes, o.nodes
        )

    def check(self, capability: Any) -> search_space.ResultReason:
        assert isinstance(capability, EnvironmentSpace), f"actual: {type(capability)}"
        result = search_space.ResultReason()
        if not capability.nodes:
            result.add_reason("no node instance found")
        elif len(self.nodes) > len(capability.nodes):
            result.add_reason(
                f"no enough nodes, "
                f"capability: {len(capability.nodes)}, "
                f"requirement: {len(self.nodes)}"
            )
        else:
            if self.nodes:
                for index, current_req in enumerate(self.nodes):
                    current_cap = capability.nodes[index]
                    result.merge(
                        search_space.check(current_req, current_cap),
                        str(index),
                    )
                    if not result.result:
                        break

        return result

    def _generate_min_capability(self, capability: Any) -> Any:
        env = EnvironmentSpace(topology=self.topology)
        assert isinstance(capability, EnvironmentSpace), f"actual: {type(capability)}"
        assert capability.nodes
        for index, current_req in enumerate(self.nodes):
            if len(capability.nodes) == 1:
                current_cap = capability.nodes[0]
            else:
                current_cap = capability.nodes[index]

            env.nodes.append(current_req.generate_min_capability(current_cap))

        return env

    def _expand_node_space(self) -> None:
        if self.nodes:
            expanded_requirements: List[schema.NodeSpace] = []
            for node in self.nodes:
                expanded_requirements.extend(node.expand_by_node_count())
            self.nodes = expanded_requirements


class Environment(ContextMixin, InitializableMixin):
    def __init__(self, is_predefined: bool, warn_as_error: bool) -> None:
        super().__init__()

        self.nodes: Nodes = Nodes()
        self.name: str = ""

        self.is_ready: bool = False
        self.is_predefined: bool = is_predefined
        self.platform: Optional[Platform] = None
        # cost uses to plan order of environments.
        # cheaper env can fit cases earlier to run more cases on it.
        # 1. smaller is higher priority, it can be index of candidate environment
        # 2. 0 means no cost.
        self.cost: int = 0
        # original runbook or generated from test case which this environment supports
        self.runbook: schema.Environment
        self.warn_as_error = warn_as_error
        self._default_node: Optional[Node] = None
        self._log = get_logger("env", self.name)

    def _initialize(self, *args: Any, **kwargs: Any) -> None:
        if not self.is_ready:
            raise LisaException("environment is not ready, cannot be initialized")
        # environment is ready, refresh latest capability
        self.nodes.initialize()

    @classmethod
    def create(
        cls, runbook: schema.Environment, is_predefined: bool, warn_as_error: bool
    ) -> Environment:
        environment = Environment(
            is_predefined=is_predefined, warn_as_error=warn_as_error
        )
        environment.name = runbook.name

        has_default_node = False

        if not runbook.nodes_requirement and not runbook.nodes:
            raise LisaException("not found any node or requirement in environment")

        if runbook.nodes:
            for node_runbook in runbook.nodes:
                if isinstance(node_runbook, schema.LocalNode):
                    environment.nodes.from_local(node_runbook)
                else:
                    assert isinstance(
                        node_runbook, schema.RemoteNode
                    ), f"actual: {type(node_runbook)}"
                    environment.nodes.from_remote(node_runbook)

                has_default_node = environment.__validate_single_default(
                    has_default_node, node_runbook.is_default
                )
        environment.runbook = runbook
        return environment

    @property
    def default_node(self) -> Node:
        return self.nodes.default

    def close(self) -> None:
        self.nodes.close()

    @property
    def capability(self) -> EnvironmentSpace:
        result = EnvironmentSpace(topology=self.runbook.topology)
        for node in self.nodes.list():
            result.nodes.append(node.capability)
        if not self.is_ready and self.runbook.nodes_requirement:
            result.nodes.extend(self.runbook.nodes_requirement)
        return result

    def __validate_single_default(
        self, has_default: bool, is_default: Optional[bool]
    ) -> bool:
        if is_default:
            if has_default:
                raise LisaException("only one node can set isDefault to True")
            has_default = True
        return has_default


if TYPE_CHECKING:
    EnvironmentsDict = UserDict[str, Environment]
else:
    EnvironmentsDict = UserDict


class Environments(EnvironmentsDict):
    def __init__(
        self,
        warn_as_error: bool = False,
        max_concurrency: int = 1,
        allow_create: bool = True,
    ) -> None:
        super().__init__()
        self.warn_as_error = warn_as_error
        self.max_concurrency = max_concurrency
        self.allow_create = allow_create

    def get_or_create(self, requirement: EnvironmentSpace) -> Optional[Environment]:
        result: Optional[Environment] = None
        for environment in self.values():
            # find exact match, or create a new one.
            if requirement == environment.capability:
                result = environment
                break
        else:
            result = self.from_requirement(requirement)
        return result

    def from_requirement(self, requirement: EnvironmentSpace) -> Optional[Environment]:
        runbook = schema.Environment(
            topology=requirement.topology,
            nodes_requirement=requirement.nodes,
        )
        return self.from_runbook(
            runbook=runbook,
<<<<<<< HEAD
            name=f"genarated_{len(self.keys())}",
=======
            name=f"generated_{len(self.keys())}",
>>>>>>> 6701f35a
            is_original_runbook=False,
        )

    def from_runbook(
        self, runbook: schema.Environment, name: str, is_original_runbook: bool
    ) -> Optional[Environment]:
        assert runbook
        assert name
        env: Optional[Environment] = None
        if is_original_runbook or self.allow_create:
            # make a copy, so that modification on env won't impact test case
            copied_runbook = copy.copy(runbook)
            copied_runbook.name = name
            env = Environment.create(
                runbook=copied_runbook,
                is_predefined=is_original_runbook,
                warn_as_error=self.warn_as_error,
            )
            self[name] = env
            log = _get_init_logger()
            log.debug(f"created {env.name}: {env.runbook}")
        return env


def load_environments(
    root_runbook: Optional[schema.EnvironmentRoot],
) -> Environments:
    if root_runbook:
        environments = Environments(
            warn_as_error=root_runbook.warn_as_error,
            max_concurrency=root_runbook.max_concurrency,
            allow_create=root_runbook.allow_create,
        )

        environments_runbook = root_runbook.environments
        for environment_runbook in environments_runbook:
            env = environments.from_runbook(
                runbook=environment_runbook,
                name=f"customized_{len(environments)}",
                is_original_runbook=True,
            )
            assert env, "created from runbook shouldn't be None"
    else:
        environments = Environments()

    return environments<|MERGE_RESOLUTION|>--- conflicted
+++ resolved
@@ -213,11 +213,7 @@
         )
         return self.from_runbook(
             runbook=runbook,
-<<<<<<< HEAD
-            name=f"genarated_{len(self.keys())}",
-=======
             name=f"generated_{len(self.keys())}",
->>>>>>> 6701f35a
             is_original_runbook=False,
         )
 
