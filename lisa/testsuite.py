from __future__ import annotations

import unittest
from abc import ABCMeta
from dataclasses import dataclass, field
from enum import Enum
from functools import wraps
from typing import TYPE_CHECKING, Any, Callable, Dict, List, Optional, Type, Union

from retry.api import retry_call  # type: ignore

from lisa import notifier, schema, search_space
from lisa.action import Action, ActionStatus
from lisa.environment import EnvironmentSpace
from lisa.feature import Feature
from lisa.operating_system import OperatingSystem
from lisa.util import LisaException, constants, set_filtered_fields
from lisa.util.logger import get_logger
from lisa.util.perf_timer import create_timer

if TYPE_CHECKING:
    from lisa.environment import Environment


TestStatus = Enum(
    "TestStatus", ["NOTRUN", "RUNNING", "FAILED", "PASSED", "SKIPPED", "ATTEMPTED"]
)

_all_suites: Dict[str, TestSuiteMetadata] = dict()
_all_cases: Dict[str, TestCaseMetadata] = dict()


class SkipTestCaseException(LisaException):
    pass


@dataclass
class TestResultMessage(notifier.MessageBase):
    type: str = "TestResult"
    name: str = ""
    status: TestStatus = TestStatus.NOTRUN
    message: str = ""
    environment_information: Dict[str, str] = field(default_factory=dict)


@dataclass
class TestResult:
    runtime_data: TestCaseRuntimeData
    status: TestStatus = TestStatus.NOTRUN
    elapsed: float = 0
    message: str = ""
    environment: Optional[Environment] = None
    check_results: Optional[search_space.ResultReason] = None

    @property
    def can_run(self) -> bool:
        return self.status == TestStatus.NOTRUN

    def __post_init__(self, *args: Any, **kwargs: Any) -> None:
        self._send_result_message()

    def set_status(
        self, new_status: TestStatus, message: Union[str, List[str]]
    ) -> None:
        if message:
            if isinstance(message, str):
                message = [message]
            if self.message:
                message.insert(0, self.message)
            self.message = "\n".join(message)
        if self.status != new_status:
            self.status = new_status
<<<<<<< HEAD

            fields = ["status", "elapsed"]
            result_message = TestResultMessage()
            set_filtered_fields(self, result_message, fields=fields)
            # prevent message is too long to read
            result_message.message = self.message[0:200] if self.message else ""

            # get information of default node, and send to notifier.
            if self.environment:
                environment_information = (
                    self.environment.default_node.get_node_information()
                )
                result_message.environment_information.update(environment_information)
                result_message.environment_information["name"] = self.environment.name
            notifier.notify(result_message)
=======
            self._send_result_message()
>>>>>>> 6a3afe49

    def check_environment(
        self, environment: Environment, save_reason: bool = False
    ) -> bool:
        requirement = self.runtime_data.metadata.requirement
        assert requirement.environment
        check_result = requirement.environment.check(environment.capability)
        if check_result.result and requirement.os_type and environment.is_ready:
            for node in environment.nodes.list():
                # use __mro__ to match any super types.
                # for example, Ubuntu satisifies Linux
                node_os_capability = search_space.SetSpace[Type[OperatingSystem]](
                    is_allow_set=True, items=type(node.os).__mro__
                )
                check_result.merge(
                    requirement.os_type.check(node_os_capability), "os_type"
                )
                if not check_result.result:
                    break
        if save_reason:
            if self.check_results:
                self.check_results.merge(check_result)
            else:
                self.check_results = check_result
        return check_result.result

    def _send_result_message(self) -> None:
        fields = ["status", "elapsed", "message", "env"]
        result_message = TestResultMessage()
        set_filtered_fields(self, result_message, fields=fields)

        result_message.name = self.runtime_data.metadata.full_name
        notifier.notify(result_message)


@dataclass
class TestCaseRequirement:
    environment: Optional[EnvironmentSpace] = None
    platform_type: Optional[search_space.SetSpace[str]] = None
    os_type: Optional[search_space.SetSpace[Type[OperatingSystem]]] = None


def simple_requirement(
    min_count: int = 1,
    min_nic_count: int = 1,
    node: Optional[schema.NodeSpace] = None,
    supported_platform_type: Optional[List[str]] = None,
    unsupported_platform_type: Optional[List[str]] = None,
    supported_os: Optional[List[Type[OperatingSystem]]] = None,
    unsupported_os: Optional[List[Type[OperatingSystem]]] = None,
    supported_features: Optional[List[Type[Feature]]] = None,
    unsupported_features: Optional[List[Type[Feature]]] = None,
) -> TestCaseRequirement:
    """
    define a simple requirement to support most test cases.
    """
    if node is None:
        node = schema.NodeSpace()

    node.node_count = search_space.IntRange(min=min_count)
    node.nic_count = search_space.IntRange(min=min_nic_count)
    if supported_features:
        node.features = search_space.SetSpace[str](
            is_allow_set=True,
            items=[x.name() for x in supported_features],
        )
    if unsupported_features:
        node.excluded_features = search_space.SetSpace[str](
            is_allow_set=False,
            items=[x.name() for x in unsupported_features],
        )
    nodes: List[schema.NodeSpace] = [node]

    platform_types = search_space.create_set_space(
        supported_platform_type, unsupported_platform_type, "platform type"
    )

    os = search_space.create_set_space(supported_os, unsupported_os, "operating system")

    return TestCaseRequirement(
        environment=EnvironmentSpace(nodes=nodes),
        platform_type=platform_types,
        os_type=os,
    )


DEFAULT_REQUIREMENT = simple_requirement()


class TestSuiteMetadata:
    def __init__(
        self,
        area: str,
        category: str,
        description: str,
        tags: List[str],
        name: str = "",
        requirement: TestCaseRequirement = DEFAULT_REQUIREMENT,
    ) -> None:
        self.name = name
        self.cases: List[TestCaseMetadata] = []

        self.area = area
        self.category = category
        if tags:
            self.tags = tags
        else:
            self.tags = []
        self.description = description
        self.requirement = requirement

    def __call__(self, test_class: Type[TestSuite]) -> Callable[..., object]:
        self.test_class = test_class
        if not self.name:
            self.name = test_class.__name__
        _add_suite_metadata(self)

        @wraps(self.test_class)
        def wrapper(
            test_class: Type[TestSuite],
            environment: Environment,
            cases: List[TestResult],
            metadata: TestSuiteMetadata,
        ) -> TestSuite:
            return test_class(environment, cases, metadata)

        return wrapper


class TestCaseMetadata:
    def __init__(
        self,
        description: str,
        priority: int = 2,
        requirement: Optional[TestCaseRequirement] = None,
    ) -> None:
        self.priority = priority
        self.description = description
        if requirement:
            self.requirement = requirement

    def __getattr__(self, key: str) -> Any:
        # inherit all attributes of test suite
        assert self.suite, "suite is not set before use metadata"
        return getattr(self.suite, key)

    def __call__(self, func: Callable[..., None]) -> Callable[..., None]:
        self.name = func.__name__
        self.full_name = func.__qualname__

        self._func = func
        _add_case_metadata(self)

        @wraps(self._func)
        def wrapper(*args: object) -> None:
            func(*args)

        return wrapper

    def set_suite(self, suite: TestSuiteMetadata) -> None:
        self.suite: TestSuiteMetadata = suite


class TestCaseRuntimeData:
    def __init__(self, metadata: TestCaseMetadata):
        self.metadata = metadata

        # all runtime setting fields
        self.select_action: str = ""
        self.times: int = 1
        self.retry: int = 0
        self.use_new_environment: bool = False
        self.ignore_failure: bool = False
        self.environment_name: str = ""

    def __getattr__(self, key: str) -> Any:
        # inherit all attributes of metadata
        assert self.metadata
        return getattr(self.metadata, key)

    def clone(self) -> TestCaseRuntimeData:
        cloned = TestCaseRuntimeData(self.metadata)
        fields = [
            constants.TESTCASE_SELECT_ACTION,
            constants.TESTCASE_TIMES,
            constants.TESTCASE_RETRY,
            constants.TESTCASE_USE_NEW_ENVIRONMENT,
            constants.TESTCASE_IGNORE_FAILURE,
            constants.ENVIRONMENT,
        ]
        set_filtered_fields(self, cloned, fields)
        return cloned


class TestSuite(unittest.TestCase, Action, metaclass=ABCMeta):
    def __init__(
        self,
        environment: Environment,
        case_results: List[TestResult],
        metadata: TestSuiteMetadata,
    ) -> None:
        super().__init__()
        self.environment = environment
        # test cases to run, must be a test method in this class.
        self.case_results = case_results
        self._metadata = metadata
        self._should_stop = False
        self.log = get_logger("suite", metadata.name)

    def before_suite(self) -> None:
        pass

    def after_suite(self) -> None:
        pass

    def before_case(self) -> None:
        pass

    def after_case(self) -> None:
        pass

    async def start(self) -> None:  # noqa: C901
        # TODO: Reduce this function's complexity and remove the disabled warning.
        suite_error_message = ""
        is_suite_continue = True

        timer = create_timer()
        try:
            self.before_suite()
        except Exception as identifier:
            suite_error_message = f"before_suite: {identifier}"
            is_suite_continue = False
        self.log.debug(f"before_suite end with {timer}")

        #  replace to case's logger temporarily
        suite_log = self.log
        for case_result in self.case_results:
            case_name = case_result.runtime_data.name
            test_method = getattr(self, case_name)
            self.log = get_logger("case", f"{case_result.runtime_data.full_name}")

            self.log.info(
                f"test case '{case_result.runtime_data.full_name}' is running"
            )
            is_continue: bool = is_suite_continue
            total_timer = create_timer()

            if is_continue:
                timer = create_timer()
                try:
                    retry_call(
                        self.before_case,
                        exceptions=Exception,
                        tries=case_result.runtime_data.retry + 1,
                        logger=self.log,
                    )
                except Exception as identifier:
                    self.log.error("before_case: ", exc_info=identifier)
                    case_result.set_status(
                        TestStatus.SKIPPED, f"before_case: {identifier}"
                    )
                    is_continue = False
                case_result.elapsed = timer.elapsed()
                self.log.debug(f"before_case end with {timer}")
            else:
                case_result.set_status(TestStatus.SKIPPED, suite_error_message)

            if is_continue:
                timer = create_timer()
                try:
                    retry_call(
                        test_method,
                        exceptions=Exception,
                        tries=case_result.runtime_data.retry + 1,
                        logger=self.log,
                    )
                    case_result.set_status(TestStatus.PASSED, "")
                except Exception as identifier:
                    if case_result.runtime_data.ignore_failure:
                        self.log.info(f"case failed and ignored: {identifier}")
                        case_result.set_status(TestStatus.ATTEMPTED, f"{identifier}")
                    else:
                        self.log.error("case failed", exc_info=identifier)
                        case_result.set_status(
                            TestStatus.FAILED, f"failed: {identifier}"
                        )
                case_result.elapsed = timer.elapsed()
                self.log.debug(f"case end with {timer}")

            timer = create_timer()
            try:
                retry_call(
                    self.after_case,
                    exceptions=Exception,
                    tries=case_result.runtime_data.retry + 1,
                    logger=self.log,
                )
            except Exception as identifier:
                # after case doesn't impact test case result.
                self.log.error("after_case failed", exc_info=identifier)
            self.log.debug(f"after_case end with {timer}")

            case_result.elapsed = total_timer.elapsed()
            self.log.info(
                f"result: {case_result.status.name}, " f"elapsed: {total_timer}"
            )

            if self._should_stop:
                self.log.info("received stop message, stop run")
                self.set_status(ActionStatus.STOPPED)
                break

        self.log = suite_log
        timer = create_timer()
        try:
            self.after_suite()
        except Exception as identifier:
            # after_suite doesn't impact test case result, and can continue
            self.log.error("after_suite failed", exc_info=identifier)
        self.log.debug(f"after_suite end with {timer}")

    async def stop(self) -> None:
        self.set_status(ActionStatus.STOPPING)
        self._should_stop = True

    async def close(self) -> None:
        pass


def get_suites_metadata() -> Dict[str, TestSuiteMetadata]:
    return _all_suites


def get_cases_metadata() -> Dict[str, TestCaseMetadata]:
    return _all_cases


def _add_suite_metadata(metadata: TestSuiteMetadata) -> None:
    if metadata.name:
        key = metadata.name
    else:
        key = metadata.test_class.__name__
    exist_metadata = _all_suites.get(key)
    if exist_metadata is None:
        _all_suites[key] = metadata
    else:
        raise LisaException(
            f"duplicate test class name: {key}, "
            f"new: [{metadata}], exists: [{exist_metadata}]"
        )

    class_prefix = f"{key}."
    for test_case in _all_cases.values():
        if test_case.full_name.startswith(class_prefix):
            _add_case_to_suite(metadata, test_case)
    log = get_logger("init", "test")
    log.info(
        f"registered test suite '{key}' "
        f"with test cases: '{', '.join([case.name for case in metadata.cases])}'"
    )


def _add_case_metadata(metadata: TestCaseMetadata) -> None:

    full_name = metadata.full_name
    if _all_cases.get(full_name) is None:
        _all_cases[full_name] = metadata
    else:
        raise LisaException(f"duplicate test class name: {full_name}")

    # this should be None in current observation.
    # the methods are loadded prior to test class
    # in case logic is changed, so keep this logic
    #   to make two collection consistent.
    class_name = full_name.split(".")[0]
    test_suite = _all_suites.get(class_name)
    if test_suite:
        log = get_logger("init", "test")
        log.debug(f"add case '{metadata.name}' to suite '{test_suite.name}'")
        _add_case_to_suite(test_suite, metadata)


def _add_case_to_suite(
    test_suite: TestSuiteMetadata, test_case: TestCaseMetadata
) -> None:
    test_case.suite = test_suite
    test_suite.cases.append(test_case)<|MERGE_RESOLUTION|>--- conflicted
+++ resolved
@@ -70,25 +70,7 @@
             self.message = "\n".join(message)
         if self.status != new_status:
             self.status = new_status
-<<<<<<< HEAD
-
-            fields = ["status", "elapsed"]
-            result_message = TestResultMessage()
-            set_filtered_fields(self, result_message, fields=fields)
-            # prevent message is too long to read
-            result_message.message = self.message[0:200] if self.message else ""
-
-            # get information of default node, and send to notifier.
-            if self.environment:
-                environment_information = (
-                    self.environment.default_node.get_node_information()
-                )
-                result_message.environment_information.update(environment_information)
-                result_message.environment_information["name"] = self.environment.name
-            notifier.notify(result_message)
-=======
             self._send_result_message()
->>>>>>> 6a3afe49
 
     def check_environment(
         self, environment: Environment, save_reason: bool = False
@@ -116,11 +98,20 @@
         return check_result.result
 
     def _send_result_message(self) -> None:
-        fields = ["status", "elapsed", "message", "env"]
+        fields = ["status", "elapsed"]
         result_message = TestResultMessage()
         set_filtered_fields(self, result_message, fields=fields)
-
+        # prevent message is too long to read
+        result_message.message = self.message[0:200] if self.message else ""
         result_message.name = self.runtime_data.metadata.full_name
+
+        # get information of default node, and send to notifier.
+        if self.environment:
+            environment_information = (
+                self.environment.default_node.get_node_information()
+            )
+            result_message.environment_information.update(environment_information)
+            result_message.environment_information["name"] = self.environment.name
         notifier.notify(result_message)
 
 
