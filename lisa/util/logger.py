--- conflicted
+++ resolved
@@ -105,11 +105,7 @@
 _get_root_logger = partial(logging.getLogger, DEFAULT_LOG_NAME)
 
 _format = logging.Formatter(
-<<<<<<< HEAD
-    fmt="%(asctime)s.%(msecs)03d %(levelname)s %(name)s %(message)s",
-=======
-    fmt="%(asctime)s.%(msecs)03d %(levelname)-.4s %(name)s %(message)s",
->>>>>>> 6701f35a
+    fmt="%(asctime)s.%(msecs)03d [%(levelname)s] %(name)s %(message)s",
     datefmt="%Y-%m-%d %H:%M:%S",
 )
 
