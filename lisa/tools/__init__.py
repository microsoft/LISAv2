--- conflicted
+++ resolved
@@ -68,11 +68,8 @@
 from .lsvmbus import Lsvmbus
 from .make import Make
 from .mdadm import Mdadm
-<<<<<<< HEAD
 from .mde import MDE
-=======
 from .meson import Meson
->>>>>>> 9dd25511
 from .mkdir import Mkdir
 from .mkfs import FileSystem, Mkfs, Mkfsext, Mkfsxfs
 from .modinfo import Modinfo
