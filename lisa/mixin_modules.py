# Copyright (c) Microsoft Corporation.
# Licensed under the MIT license.

# The file imports all the mix-in types that can be initialized
# using reflection.

import platform

import lisa.combinators.batch_combinator  # noqa: F401
import lisa.combinators.csv_combinator  # noqa: F401
import lisa.combinators.git_bisect_combinator  # noqa: F401
import lisa.combinators.grid_combinator  # noqa: F401
import lisa.notifiers.console  # noqa: F401
import lisa.notifiers.env_stats  # noqa: F401
import lisa.notifiers.file  # noqa: F401
import lisa.notifiers.html  # noqa: F401
import lisa.notifiers.junit  # noqa: F401
import lisa.notifiers.text_result  # noqa: F401
import lisa.runners.lisa_runner  # noqa: F401
import lisa.sut_orchestrator.ready  # noqa: F401

try:
    import lisa.runners.legacy_runner  # noqa: F401
except ModuleNotFoundError as e:
    print(f"win32 package is not installed, legacy runner is not supported. [{e}]")

# Azure modules
try:
    import lisa.sut_orchestrator.azure.hooks  # noqa: F401
    import lisa.sut_orchestrator.azure.transformers  # noqa: F401
except ModuleNotFoundError as e:
    print(f"azure package is not installed. [{e}]")

# Baremetal modules
try:
    import lisa.sut_orchestrator.baremetal.build  # noqa: F401
    import lisa.sut_orchestrator.baremetal.cluster.cluster  # noqa: F401
    import lisa.sut_orchestrator.baremetal.cluster.idrac  # noqa: F401
    import lisa.sut_orchestrator.baremetal.cluster.rackmanager  # noqa: F401
    import lisa.sut_orchestrator.baremetal.ip_getter  # noqa: F401
    import lisa.sut_orchestrator.baremetal.platform_  # noqa: F401
    import lisa.sut_orchestrator.baremetal.readychecker  # noqa: F401
    import lisa.sut_orchestrator.baremetal.source  # noqa: F401
except ModuleNotFoundError as e:
    print(f"baremetal package is not installed. [{e}]")

# Aws modules
try:
    import lisa.sut_orchestrator.aws.platform_  # noqa: F401
except ModuleNotFoundError as e:
    print(f"aws package is not installed. [{e}]")

if platform.system() == "Linux":
    # libvirt modules
    try:
        import lisa.sut_orchestrator.libvirt.ch_platform  # noqa: F401
        import lisa.sut_orchestrator.libvirt.context  # noqa: F401
        import lisa.sut_orchestrator.libvirt.platform  # noqa: F401
        import lisa.sut_orchestrator.libvirt.qemu_platform  # noqa: F401
        import lisa.sut_orchestrator.libvirt.schema  # noqa: F401
        import lisa.sut_orchestrator.libvirt.transformers  # noqa: F401
    except ModuleNotFoundError as e:
        print(f"libvirt package is not installed. [{e}]")

<<<<<<< HEAD
# Hyper-V platform
import lisa.sut_orchestrator.hyperv.platform_  # noqa: F401

# Transformers
=======
import lisa.transformers.disable_cloud_components  # noqa: F401
>>>>>>> da438773
import lisa.transformers.dom0_kernel_installer  # noqa: F401
import lisa.transformers.dump_variables  # noqa: F401
import lisa.transformers.file_uploader  # noqa: F401
import lisa.transformers.kernel_source_installer  # noqa: F401
import lisa.transformers.package_installer  # noqa: F401
import lisa.transformers.rpm_kernel_installer  # noqa: F401
import lisa.transformers.script_transformer  # noqa: F401
import lisa.transformers.to_list  # noqa: F401
import lisa.transformers.upgrade_packages  # noqa: F401<|MERGE_RESOLUTION|>--- conflicted
+++ resolved
@@ -62,14 +62,11 @@
     except ModuleNotFoundError as e:
         print(f"libvirt package is not installed. [{e}]")
 
-<<<<<<< HEAD
 # Hyper-V platform
 import lisa.sut_orchestrator.hyperv.platform_  # noqa: F401
 
 # Transformers
-=======
 import lisa.transformers.disable_cloud_components  # noqa: F401
->>>>>>> da438773
 import lisa.transformers.dom0_kernel_installer  # noqa: F401
 import lisa.transformers.dump_variables  # noqa: F401
 import lisa.transformers.file_uploader  # noqa: F401
