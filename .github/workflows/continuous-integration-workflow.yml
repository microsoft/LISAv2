name: CI Workflow

on:
  push:
    branches:
      - main
  pull_request:
    branches:
      - main
jobs:
  build:
    runs-on: ${{ matrix.os }}
    strategy:
      matrix:
        os: [ubuntu-20.04, windows-2019]
<<<<<<< HEAD
        python-version: ["3.8", "3.9", "3.10", "3.11-dev"]
=======
        python-version: ["3.8", "3.9", "3.10"]
>>>>>>> 5bc17ced
      fail-fast: false
    steps:
      - name: Checkout repository to $GITHUB_WORKSPACE
        uses: actions/checkout@v2

      - name: Setup bootstrap Python
        uses: actions/setup-python@v4
        with:
          python-version: ${{ matrix.python-version }}

      - name: Install Poetry for Linux
        if: runner.os == 'Linux'
        run: |
          curl -sSL https://raw.githubusercontent.com/python-poetry/poetry/master/install-poetry.py | python - --version 1.1.5
          echo "$HOME/.local/bin" >> $GITHUB_PATH
      - name: Install Poetry for Windows
        if: runner.os == 'Windows'
        run: |
          (Invoke-WebRequest -Uri https://raw.githubusercontent.com/python-poetry/poetry/master/install-poetry.py -UseBasicParsing).Content | python - --version 1.1.5
          echo "$env:APPDATA\Python\Scripts" | Out-File -FilePath $env:GITHUB_PATH -Encoding utf8 -Append
      - name: Install Python dependencies (Linux-only)
        if: runner.os == 'Linux'
        run: |
          sudo apt update
          sudo apt install libgirepository1.0-dev libcairo2-dev qemu-utils libvirt-dev
      - name: Install Python dependencies
        run: make setup

      - name: Run hello-world
        run: make run

      - name: Run unit tests
        run: make test

      - name: Calculate code coverage
        run: make coverage
        if: matrix.python-version == '3.8'

      - name: Run black/flake8/isort/mypy
        run: make check
        if: matrix.python-version == '3.8'

      - name: Run ShellCheck
        if: runner.os == 'Linux' && matrix.python-version == '3.8'
        uses: ludeeus/action-shellcheck@0.5.0<|MERGE_RESOLUTION|>--- conflicted
+++ resolved
@@ -13,11 +13,7 @@
     strategy:
       matrix:
         os: [ubuntu-20.04, windows-2019]
-<<<<<<< HEAD
         python-version: ["3.8", "3.9", "3.10", "3.11-dev"]
-=======
-        python-version: ["3.8", "3.9", "3.10"]
->>>>>>> 5bc17ced
       fail-fast: false
     steps:
       - name: Checkout repository to $GITHUB_WORKSPACE
