<!--#This list contains the ignorable boot errors of different images.-->
<messages>
        <failures>
            <keywords>Perf event create on CPU 0 failed with -2</keywords>
            <keywords>Fast TSC calibration</keywords>
            <keywords>acpi PNP0A03:00</keywords>
            <keywords>systemd-journald-audit.socket</keywords>
            <keywords>Failed to set file attributes: Inappropriate ioctl for device</keywords>
            <keywords>Failed to create new system journal: No such file or directory</keywords>
            <keywords>failed to get extended button data</keywords>
            <keywords>ipmi_si</keywords>
            <keywords>pci_root PNP0A03:00</keywords>
            <keywords>disabling PCIe ASPM</keywords>
            <keywords>systemd-journald</keywords>
            <keywords>Cannot add dependency job</keywords>
            <keywords>failsafe</keywords>
            <keywords>startpar-bridge</keywords>
            <keywords>Failed to spawn</keywords>
            <keywords>display-manager.service</keywords>
            <keywords>ACPI PCC probe failed</keywords>
            <keywords>Failed to access perfctr msr</keywords>
            <keywords>Failed to init entropy source hwrng</keywords>
            <keywords>augenrules.*: failure 1</keywords>
            <keywords>microcode_ctl: kernel version ".*" failed early load check for ".*", skipping</keywords>
            <keywords>rngd: Failed to init entropy source 0: Hardware RNG Device</keywords>
            <keywords>open /dev/vmbus/hv_fcopy failed; error: 2 No such file or directory</keywords>
<<<<<<< HEAD
            <keywords>dnf.*: Failed determining last makecache time</keywords>
=======
            <keywords>open /dev/vmbus/hv_vss failed; error: 2 No such file or directory</keywords>
            <keywords>hv-vss-daemon.service: Main process exited, code=exited, status=1/FAILURE</keywords>
            <keywords>hv-vss-daemon.service: Failed with result 'exit-code'</keywords>
            <keywords>hv-fcopy-daemon.service: Main process exited, code=exited, status=1/FAILURE</keywords>
            <keywords>hv-fcopy-daemon.service: Failed with result 'exit-code'</keywords>
>>>>>>> 1a14950a
        </failures>
        <errors>
            <keywords>TLS record write failed</keywords>
            <keywords>state ensure error</keywords>
            <keywords>got unexpected HTTP status code</keywords>
            <keywords>Error getting hardware address for "eth0": No such device</keywords>
            <keywords>codec can\'t encode character</keywords>
            <keywords>Failed to set certificate key file \[gnutls error -64: Error while reading file.\]</keywords>
            <keywords>audispd: Error - /etc/audisp/plugins.d/wdgsmart-syslog.conf isn\'t owned by root</keywords>
            <keywords>Condition check resulted in Process error reports when automatic reporting is enabled</keywords>
            <keywords>error trying to compare the snap system key: system-key missing on disk</keywords>
            <keywords>open /dev/vmbus/hv_fcopy failed; error: 2 No such file or directory</keywords>
            <keywords>open /dev/vmbus/hv_vss failed; error: 2 No such file or directory</keywords>
            <keywords>mitigating potential DNS violation DVE-2018-0001</keywords>
            <keywords>end_request: I/O error, dev fd0, sector 0</keywords>
            <keywords>blk_update_request: I/O error, dev fd0, sector 0</keywords>
            <keywords>floppy: error -5 while reading block 0</keywords>
            <keywords>Broken pipe</keywords>
            <keywords>errors=remount-ro</keywords>
            <keywords>smartd.*: Device: /dev/.*, Bad IEC \(SMART\) mode page, err=5, skip device</keywords>
            <keywords>GPT: Use GNU Parted to correct GPT errors</keywords>
            <keywords>RAS: Correctable Errors collector initialized</keywords>
        </errors>
        <warnings>
            <keywords>WARNING Daemon VM is provisioned, but the VM unique identifier has changed -- clearing cached state</keywords>
            <keywords>WARNING! Cached DHCP leases will be deleted</keywords>
            <keywords>Unconfined exec qualifier \(ux\) allows some dangerous environment variables</keywords>
            <keywords>Stopped Write warning to Azure ephemeral disk</keywords>
            <keywords>reloading interface list</keywords>
            <keywords>Server preferred version:</keywords>
            <keywords>WARNING Hostname record does not exist,</keywords>
            <keywords>Dhcp client is not running</keywords>
            <keywords>Starting Write warning to Azure ephemeral disk</keywords>
            <keywords>Added ephemeral disk warning to</keywords>
            <keywords>Started Write warning to Azure ephemeral disk</keywords>
            <keywords>Proceeding WITHOUT firewalling in effect!</keywords>
            <keywords>urandom warning\(s\) missed due to ratelimiting</keywords>
            <keywords>kdumpctl.*: Warning: There might not be enough space to save a vmcore</keywords>
        </warnings>
</messages><|MERGE_RESOLUTION|>--- conflicted
+++ resolved
@@ -24,15 +24,12 @@
             <keywords>microcode_ctl: kernel version ".*" failed early load check for ".*", skipping</keywords>
             <keywords>rngd: Failed to init entropy source 0: Hardware RNG Device</keywords>
             <keywords>open /dev/vmbus/hv_fcopy failed; error: 2 No such file or directory</keywords>
-<<<<<<< HEAD
-            <keywords>dnf.*: Failed determining last makecache time</keywords>
-=======
             <keywords>open /dev/vmbus/hv_vss failed; error: 2 No such file or directory</keywords>
             <keywords>hv-vss-daemon.service: Main process exited, code=exited, status=1/FAILURE</keywords>
             <keywords>hv-vss-daemon.service: Failed with result 'exit-code'</keywords>
             <keywords>hv-fcopy-daemon.service: Main process exited, code=exited, status=1/FAILURE</keywords>
             <keywords>hv-fcopy-daemon.service: Failed with result 'exit-code'</keywords>
->>>>>>> 1a14950a
+            <keywords>dnf.*: Failed determining last makecache time</keywords>
         </failures>
         <errors>
             <keywords>TLS record write failed</keywords>
